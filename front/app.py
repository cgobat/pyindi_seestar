--- conflicted
+++ resolved
@@ -25,11 +25,8 @@
 import zipfile
 import subprocess
 import platform
-<<<<<<< HEAD
-=======
 import shutil
 import signal
->>>>>>> 18ac0ff9
 
 from skyfield.api import load
 
