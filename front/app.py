from datetime import datetime

import falcon
from falcon import HTTPTemporaryRedirect, HTTPFound
from jinja2 import Template, Environment, FileSystemLoader
from wsgiref.simple_server import WSGIRequestHandler, make_server
import requests
import json
import re

dev_num = 1
base_url = "http://localhost:5555"


def flash(resp, message):
    resp.set_cookie('flash_cookie', message, path='/')


def get_flash_cookie(req, resp):
    cookie = req.get_cookie_values('flash_cookie')
    if cookie:
        resp.unset_cookie('flash_cookie', path='/')
        return cookie
    return []


def do_action(action, parameters):
    url = f"{base_url}/api/v1/telescope/{dev_num}/action"
    payload = {
        "Action": action,
        "Parameters": json.dumps(parameters),
        "ClientID": 1,
        "ClientTransactionID": 999
    }
    r = requests.put(url, json=payload)
    return r.json()


def do_schedule_action(action, parameters):
    if parameters:
        return do_action("add_schedule_item", {
            "action": action,
            "params": parameters
        })
    else:
        return do_action("add_schedule_item", {
            "action": action
        })


def check_response(resp, response):
    v = response["Value"]
    if isinstance(v, str):
        flash(resp, v)
    elif response["ErrorMessage"] != '':
        flash(resp, response["ErrorMessage"])
        # flash("Schedule item added successfully", "success")
    else:
        flash(resp, "Item scheduled successfully")


def method_sync(method):
    out = do_action("method_sync", {"method": method})
    return out["Value"]["result"]


def get_device_state():
    result = method_sync("get_device_state")
    device = result["device"]
    settings = result["setting"]
    pi_status = result["pi_status"]
    stats = {
        "Firmware Version": device["firmware_ver_string"],
        "Focal Position": settings["focal_pos"],
        "Auto Power Off": settings["auto_power_off"],
        "Heater?": settings["heater_enable"],
        "Free Storage (MB)": result["storage"]["storage_volume"][0]["freeMB"],
        "Balance Sensor (angle)": result["balance_sensor"]["data"]["angle"],
        "Compass Sensor (direction)": result["compass_sensor"]["data"]["direction"],
        "Temperature Sensor": pi_status["temp"],
        "Charge Status": pi_status["charger_status"],
        "Battery %": pi_status["battery_capacity"],
        "Battery Temp": pi_status["battery_temp"],
    }
    return stats

def check_ra_value(raString):
    valid = [
        r"^\d+h\s*\d+m\s*([0-9.]+s)?$",
        r"^\d+(\.\d+)?$",
        r"^\d+\s+\d+\s+[0-9.]+$"
    ]
    return any(re.search(pattern, raString) for pattern in valid)
    
def check_dec_value(decString):
    
    valid = [
        r"^[+-]?\d+d\s*\d+m\s*([0-9.]+s)?$",
        r"^[+-]?\d+(\.\d+)?$",
        r"^[+-]?\d+\s+\d+\s+[0-9.]+$"
    ]
    return any(re.search(pattern, decString) for pattern in valid)
    
def do_create_mosaic(req, resp, schedule):
    form = req.media
    targetName = form["targetName"]
    ra, raPanels = form["ra"], form["raPanels"]
    dec, decPanels = form["dec"], form["decPanels"]
    panelOverlap = form["panelOverlap"]
    useJ2000 = form.get("useJ2000") == "on"
    sessionTime = form["sessionTime"]
    useLpfilter = form.get("useLpFilter") == "on"
    useAutoFocus = form.get("useAutoFocus") == "on"
    gain = form["gain"]
    errors = {}
    values = {
        "target_name": targetName,
        "is_j2000": useJ2000,
        "ra": ra,
        "dec": dec,
        "is_use_lp_filter": useLpfilter,
        "session_time_sec": int(sessionTime),
        "ra_num": int(raPanels),
        "dec_num": int(decPanels),
        "panel_overlap_percent": int(panelOverlap),
        "gain": int(gain),
        "is_use_autofocus": useAutoFocus
    }
    
    if not check_ra_value(ra):
        print("Bad RA")
        flash(resp, "Invalid RA value")
        errors["ra"] = ra
        
    if not check_dec_value(dec):
        print("Bad DEC")
        flash(resp, "Invalid DEC Value")
        errors["dec"] = dec
        
    if errors:
        print("ERROR detected", errors)
        return values, errors

    if schedule:
        response = do_action("add_schedule_item", {
            "action": "start_mosaic",
            "params": values
        })
        print("POST scheduled request", values, response)
        check_response(resp, response)
    else:
        response = do_action("start_mosaic", values)
        print("POST immediate request", values, response)

    return values, errors


def do_create_image(req, resp, schedule):
    form = req.media
    targetName = form["targetName"]
    ra, raPanels = form["ra"], 1
    dec, decPanels = form["dec"], 1
    panelOverlap = 100
    useJ2000 = form.get("useJ2000") == "on"
    sessionTime = form["sessionTime"]
    useLpfilter = form.get("useLpFilter") == "on"
    useAutoFocus = form.get("useAutoFocus") == "on"
    gain = form["gain"]
    values = {
        "target_name": targetName,
        "is_j2000": useJ2000,
        "ra": float(ra),
        "dec": float(dec),
        "is_use_lp_filter": useLpfilter,
        "session_time_sec": int(sessionTime),
        "ra_num": int(raPanels),
        "dec_num": int(decPanels),
        "panel_overlap_percent": int(panelOverlap),
        "gain": int(gain),
        "is_use_autofocus": useAutoFocus
    }

    # print("values:", values)
    if schedule:
        response = do_action("add_schedule_item", {
            "action": "start_mosaic",
            "params": values
        })
        print("POST scheduled request", values, response)
        check_response(resp, response)
    else:
        response = do_action("start_mosaic", values)
        print("POST immediate request", values, response)

    return values


def redirect(location):
    raise HTTPFound(location)
    # raise HTTPTemporaryRedirect(location)


def render_template(req, resp, template_name, **context):
    template = Environment(loader=FileSystemLoader('./templates')).get_template(template_name)

    resp.status = falcon.HTTP_200
    resp.content_type = 'text/html'
    resp.text = template.render(flashed_messages=get_flash_cookie(req, resp), **context)


class HomeResource:
    @staticmethod
    def on_get(req, resp):
        stats = get_device_state()
        now = datetime.now()
        render_template(req, resp, 'index.html', stats=stats, now=now)


class ImageResource:
    def on_get(self, req, resp):
        values = {}
        self.image(req, resp, values)

    def on_post(self, req, resp):
        values = do_create_image(req, resp, True)
        self.image(req, resp, {})

    @staticmethod
    def image(req, resp, values):
        current = do_action("get_schedule", {})
        state = current["Value"]["state"]
        schedule = current["Value"]["list"]
        # remove values=values to stop remembering values
        render_template(req, resp, 'image.html', state=state, schedule=schedule, values=values, action="/image")


class MosaicResource:
    def on_get(self, req, resp):
        self.mosaic(req, resp, {}, {})

    def on_post(self, req, resp):
        values, errors = do_create_mosaic(req, resp, False)
        self.mosaic(req, resp, values, errors)

    @staticmethod
    def mosaic(req, resp, values, errors):
        current = do_action("get_schedule", {})
        state = current["Value"]["state"]
        schedule = current["Value"]["list"]
        # remove values=values to stop remembering values
        render_template(req, resp, 'mosaic.html', state=state, schedule=schedule, values=values, errors=errors, action="/mosaic")


class ScheduleResource:
    def on_get(self, req, resp):
        self.render_schedule(req, resp)

    def on_post(self, req, resp):
        self.render_schedule(req, resp)

    @staticmethod
    def render_schedule(req, resp):
        current = do_action("get_schedule", {})
        state = current["Value"]["state"]
        schedule = current["Value"]["list"]
        render_template(req, resp, 'schedule.html', schedule=schedule, state=state, errors={}, values={})


class ScheduleWaitUntilResource:
    @staticmethod
    def on_post(req, resp):
        waitUntil = req.media["waitUntil"]
        response = do_schedule_action("wait_until", {"local_time": waitUntil})
        # print("POST scheduled request", response)
        check_response(resp, response)
        redirect("/schedule")


<<<<<<< HEAD
if __name__ == "__main__":
    app.run(debug=True, port=5432, host= '0.0.0.0')
=======
class ScheduleWaitForResource:
    @staticmethod
    def on_post(req, resp):
        waitFor = req.media["waitFor"]
        response = do_schedule_action("wait_for", {"timer_sec": int(waitFor)})
        # print("POST scheduled request", response)
        check_response(resp, response)
        redirect("/schedule")


class ScheduleAutofocusResource:
    def on_post(self, req, resp):
        pass


class ScheduleImageResource:
    @staticmethod
    def on_post(req, resp):
        values = do_create_image(req, resp, True)
        redirect("/schedule")


class ScheduleMosaicResource:
    @staticmethod
    def on_post(req, resp):
        values = do_create_mosaic(req, resp, True)
        redirect("/schedule")


class ScheduleShutdownResource:
    @staticmethod
    def on_post(req, resp):
        response = do_schedule_action("shutdown", "")
        check_response(resp, response)
        redirect("/schedule")


class ScheduleToggleResource:
    @staticmethod
    def on_post(req, resp):
        current = do_action("get_schedule", {})
        state = current["Value"]["state"]
        if state == "Stopped":
            do_action("start_scheduler", {})
            
        else:
            do_action("stop_scheduler", {})
            flash(resp, "Stopping scheduler")
        redirect("/schedule")


class ScheduleClearResource:
    @staticmethod
    def on_post(req, resp):
        current = do_action("get_schedule", {})
        state = current["Value"]["state"]
        if state == "Running":
            do_action("stop_scheduler", {})
            flash(resp, "Stopping scheduler")

        do_action("create_schedule", {})
        flash(resp, "Created New Schedule")
        redirect("/schedule")


class LivePage:
    @staticmethod
    def on_get(req, resp):
        status = method_sync('get_view_state')
        result = status["View"]["state"]
        mode = status["View"]["mode"]
        state = method_sync("get_device_state")
        ip = state["station"]["ip"]
        render_template(req, resp, 'live.html', mode=f"{result} {mode}.  stream=rtps://{ip}:4554/stream")


class SettingsResource:
    @staticmethod
    def on_get(req, resp):
        render_template(req, resp, 'settings.html')


class StatsResource:
    @staticmethod
    def on_get(req, resp):
        stats = get_device_state()
        now = datetime.now()
        render_template(req, resp, 'stats.html', stats=stats, now=now)


class LoggingWSGIRequestHandler(WSGIRequestHandler):
    """Subclass of  WSGIRequestHandler allowing us to control WSGI server's logging"""

    def log_message(self, format: str, *args):
        # if args[1] != '200':  # Log this only on non-200 responses
        print(f'{datetime.now()} {self.client_address[0]} <- {format % args}')


def main():
    app = falcon.App()
    app.add_route('/', HomeResource())
    app.add_route('/image', ImageResource())
    app.add_route('/mosaic', MosaicResource())
    app.add_route('/settings', SettingsResource())
    app.add_route('/schedule', ScheduleResource())
    app.add_route('/schedule/clear', ScheduleClearResource())
    app.add_route('/schedule/image', ScheduleImageResource())
    app.add_route('/schedule/mosaic', ScheduleMosaicResource())
    app.add_route('/schedule/shutdown', ScheduleShutdownResource())
    app.add_route('/schedule/toggle', ScheduleToggleResource())
    app.add_route('/schedule/wait-until', ScheduleWaitUntilResource())
    app.add_route('/schedule/wait-for', ScheduleWaitForResource())
    app.add_route('/stats', StatsResource())
    try:
        # with make_server(Config.ip_address, Config.port, falc_app, handler_class=LoggingWSGIRequestHandler) as httpd:
        with make_server("127.0.0.1", 5432, app, handler_class=LoggingWSGIRequestHandler) as httpd:
            # logger.info(f'==STARTUP== Serving on {Config.ip_address}:{Config.port}. Time stamps are UTC.')
            # Serve until process is killed
            httpd.serve_forever()
    except KeyboardInterrupt:
        print("Keyboard interupt. Server shutting down.")
        # for dev in Config.seestars:
        #     telescope.end_seestar_device(dev['device_num'])
        httpd.server_close()


if __name__ == '__main__':
    main()
>>>>>>> f564e0d1
<|MERGE_RESOLUTION|>--- conflicted
+++ resolved
@@ -276,10 +276,6 @@
         redirect("/schedule")
 
 
-<<<<<<< HEAD
-if __name__ == "__main__":
-    app.run(debug=True, port=5432, host= '0.0.0.0')
-=======
 class ScheduleWaitForResource:
     @staticmethod
     def on_post(req, resp):
@@ -407,5 +403,4 @@
 
 
 if __name__ == '__main__':
-    main()
->>>>>>> f564e0d1
+    main()