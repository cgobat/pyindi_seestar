--- conflicted
+++ resolved
@@ -373,7 +373,6 @@
         if status is not None and status.get("View"):
             view_state = status["View"]["state"]
             mode = status["View"]["mode"]
-<<<<<<< HEAD
             if view_state == "working":
                 stage = status["View"]["stage"]           
                 if stage == "Stack":
@@ -392,17 +391,7 @@
             else:
                 target = ""
                 stacked = ""
-                failed = ""
-            
-=======
-            stage = status["View"]["stage"]
-            if stage == "Stack":
-                if status["View"]["Stack"]["state"] == "working":
-                    target = status["View"]["target_name"]
-                    stacked = status["View"]["Stack"]["stacked_frame"]
-                    failed = status["View"]["Stack"]["dropped_frame"]
-
->>>>>>> 0ec79cb8
+                failed = ""          
                 
         # Check for bad data
         if status is not None and result is not None:
