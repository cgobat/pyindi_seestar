<script src="/public/fit_import.js"></script>
<form method="post" action="{{ action }}">
    <div class="card border-primary mb-3">
        <div class="card-body">
            <h5 class="card-title">Target</h5>
            <div class="mb-3 row">
                <div class="mb-3 row">
                    <div class="d-flex align-items-center">
                        <div class="col me-3">
                            <label for="targetName" class="form-label">Target Name</label>
                            <input type="text" class="form-control" id="targetName" name="targetName"
                                   aria-describedby="targetNameHelp" value="{{ values.target_name }}" required>
                            <div id="targetNameHelp" class="form-text">Enter a descriptive name for the target. (e.g. ...)</div>
                        </div>
                        <div class="col">
                            <label for="searchFor" class="form-label">Search For</label>
                            <div class="d-flex mb-0">
                                <select class="form-select" id="searchFor" title="Select type of target" aria-label="Default select example">
                                    <option value="DS" selected>Deepsky</option>
                                    <option value="PL">Planet</option>
                                    <option value="MP">Minor Planet (Asteroid)</option>
                                    <option value="CO">Comet</option>
                                </select>
                                <button type="button" id="getSimbad" class="btn btn-primary ms-2" title="Search for Coordinates" onclick="fetchCoordinates()">
                                    <svg xmlns="http://www.w3.org/2000/svg" width="16" height="16" fill="currentColor" class="bi bi-search" viewBox="0 0 16 16">
                                        <path d="M11.742 10.344a6.5 6.5 0 1 0-1.397 1.398h-.001q.044.06.098.115l3.85 3.85a1 1 0 0 0 1.415-1.414l-3.85-3.85a1 1 0 0 0-.115-.1zM12 6.5a5.5 5.5 0 1 1-11 0 5.5 5.5 0 0 1 11 0"/>
                                    </svg>
                                </button>
                            </div>
                            <div id="searchForHelp" class="form-text mb-0">Choose the type of object you are searching for.</div>
                        </div>
                    </div>
                </div>
<<<<<<< HEAD
                
            
=======
			</div>
>>>>>>> 73b3f2cf
            <div class="mb-3 row">
                <div class="col">
                    <label for="ra" class="form-label">Right Ascension</label>
                    <input type="text" class="form-control" id="ra" name="ra" aria-describedby="raHelp"
                           value="{{ values.ra }}" required>
                    <div id="raHelp" class="form-text">Mosaic center in decimal degrees or minutes (e.g. -1.2 or 6h32m32.5s)</div>
                </div>
                <div class="col">
                    <label for="dec" class="form-label">Declination</label>
                    <input type="text" class="form-control" id="dec" name="dec" aria-describedby="decHelp"
                           value="{{ values.dec }}" required>
                    <div id="decHelp" class="form-text">Mosaic center in decimal degrees or minutes (e.g. -1.2 or +6d32m32.5s)</div>
                </div>
            </div>

            <div class="mb-3">
                <div class="form-check">
                    <input class="form-check-input" type="checkbox" id="useJ2000" name="useJ2000">
                    <label class="form-check-label" for="useJ2000">
                        Use J2000?
                    </label>
                </div>
            </div>

            <div class="mb-3 row justify-content-center">
                <div class="col text-center">
                    <label for="getClipboard" class="form-label">&nbsp;</label><br>
                    <button type="button" id="getStallarium" class="btn btn-primary" title="Parse RA/Dec from clipboard" onclick="fetchClipboard()">
                        <svg xmlns="http://www.w3.org/2000/svg" width="16" height="16" fill="currentColor" class="bi bi-clipboard-fill" viewBox="0 0 16 16">
                            <path fill-rule="evenodd" d="M10 1.5a.5.5 0 0 0-.5-.5h-3a.5.5 0 0 0-.5.5v1a.5.5 0 0 0 .5.5h3a.5.5 0 0 0 .5-.5zm-5 0A1.5 1.5 0 0 1 6.5 0h3A1.5 1.5 0 0 1 11 1.5v1A1.5 1.5 0 0 1 9.5 4h-3A1.5 1.5 0 0 1 5 2.5zm-2 0h1v1A2.5 2.5 0 0 0 6.5 5h3A2.5 2.5 0 0 0 12 2.5v-1h1a2 2 0 0 1 2 2V14a2 2 0 0 1-2 2H3a2 2 0 0 1-2-2V3.5a2 2 0 0 1 2-2"/>
                        </svg>
                    </button>
                    <div id="targetNameHelp" class="form-text">Paste RA/Dec from Clipboard</div>
                </div>
                <div class="col text-center">
                    <label for="getStallarium" class="form-label">&nbsp;</label><br>
                    <button type="button" id="getStallarium" class="btn btn-primary" title="Copy RA/Dec from Stellarium" onclick="fetchStellarium()">
                        <svg xmlns="http://www.w3.org/2000/svg" width="16" height="16" fill="currentColor" class="bi bi-star-fill" viewBox="0 0 16 16">
                            <path d="M3.612 15.443c-.386.198-.824-.149-.746-.592l.83-4.73L.173 6.765c-.329-.314-.158-.888.283-.95l4.898-.696L7.538.792c.197-.39.73-.39.927 0l2.184 4.327 4.898.696c.441.062.612.636.282.95l-3.522 3.356.83 4.73c.078.443-.36.79-.746.592L8 13.187l-4.389 2.256z"/>
                        </svg>
                    </button>
                    <div id="targetNameHelp" class="form-text">Retrieve RA/Dec from Stellarium</div>
                </div>
                <div class="col text-center">
                    <label for="getHeaders" class="form-label">&nbsp;</label><br>
                    <button type="button" id="getHeaders" class="btn btn-primary" title="Retrieve info from previous FIT image">
                        <svg xmlns="http://www.w3.org/2000/svg" width="1em" height="1em" viewBox="0 0 16 16">
                            <path fill="currentColor" d="M.002 3a2 2 0 0 1 2-2h12a2 2 0 0 1 2 2v10a2 2 0 0 1-2 2h-12a2 2 0 0 1-2-2zm1 9v1a1 1 0 0 0 1 1h12a1 1 0 0 0 1-1V9.5l-3.777-1.947a.5.5 0 0 0-.577.093l-3.71 3.71l-2.66-1.772a.5.5 0 0 0-.63.062zm5-6.5a1.5 1.5 0 1 0-3 0a1.5 1.5 0 0 0 3 0"/>
                        </svg>
                    </button>
                    <input type="file" id="fileInput" style="display:none;" />
                    <div id="targetNameHelp" class="form-text">Retrieve from previous Seestar FIT File</div>
                </div>
            </div>
            

            <div class="mb-3 row">
                {% if errors.ra %}
				   <div id="raError" class="form-text" style="color:red;">The RA value you provided {{errors.ra}} is not valid.
				{% endif %}
				{% if errors.dec %}
					<div id="raError" class="form-text" style="color:red;">The DEC value you provided {{errors.dec}} is not valid.
				{% endif %}
            </div>
        </div>
    </div>

    <div class="card border-primary mb-3">
        <div class="card-body">
            <h5 class="card-title">Exposure</h5>

            <div class="mb-3">
                <label for="sessionTime" class="form-label">Total Session Time</label>
                <input type="text" class="form-control" id="sessionTime" name="sessionTime"
                       aria-describedby="sessionTimeHelp" value="{{ values.session_time_sec }}" required>
                <div id="sessionTimeHelp" class="form-text">Total elapsed session time (ex: 1h 30m or 5400). Rejected frames
                    count.
                </div>
            </div>

            <div class="mb-3">
                {% if values.gain %}
                    <input type="text" class="form-control" id="gain" name="gain" aria-describedby="gainHelp"
                        value="{{ values.gain }}" required>
                {% else %}
                    <input type="text" class="form-control" id="gain" name="gain" aria-describedby="gainHelp"
                        value="80" required>
                {% endif %}
                <div id="gainHelp" class="form-text">Gain. (ex: 80)</div>
            </div>

            <div class="mb-3">
                <div class="form-check">
                    <input class="form-check-input" type="checkbox" id="useLpFilter" name="useLpFilter">
                    <label class="form-check-label" for="useLpFilter">
                        Use Light Pollution Filter?
                    </label>
                </div>
            </div>
            <div class="mb-3">
                <div class="form-check">
                    <input class="form-check-input" type="checkbox" id="useAutoFocus" name="useAutoFocus">
                    <label class="form-check-label" for="useAutoFocus">
                        Use Auto Focus?
                    </label>
                </div>
            </div>

        </div>
    </div>

    <button type="submit" class="btn btn-primary">Submit</button>
</form>
<!-- Modal structure -->
<div class="modal fade" id="cometModal" tabindex="-1" aria-labelledby="cometModalLabel" aria-hidden="true">
    <div class="modal-dialog">
        <div class="modal-content">
            <div class="modal-header">
                <h5 class="modal-title" id="cometModalLabel">Select a Comet</h5>
                <button type="button" class="btn-close" data-bs-dismiss="modal" aria-label="Close"></button>
            </div>
            <div class="modal-body">
                <ul id="cometList" class="list-group">
                    <!-- List of comets will be dynamically inserted here -->
                </ul>
            </div>
        </div>
    </div>
    <button type="submit" class="btn btn-primary">Submit</button>
</form><|MERGE_RESOLUTION|>--- conflicted
+++ resolved
@@ -4,39 +4,28 @@
         <div class="card-body">
             <h5 class="card-title">Target</h5>
             <div class="mb-3 row">
-                <div class="mb-3 row">
-                    <div class="d-flex align-items-center">
-                        <div class="col me-3">
-                            <label for="targetName" class="form-label">Target Name</label>
-                            <input type="text" class="form-control" id="targetName" name="targetName"
-                                   aria-describedby="targetNameHelp" value="{{ values.target_name }}" required>
-                            <div id="targetNameHelp" class="form-text">Enter a descriptive name for the target. (e.g. ...)</div>
-                        </div>
-                        <div class="col">
-                            <label for="searchFor" class="form-label">Search For</label>
-                            <div class="d-flex mb-0">
-                                <select class="form-select" id="searchFor" title="Select type of target" aria-label="Default select example">
-                                    <option value="DS" selected>Deepsky</option>
-                                    <option value="PL">Planet</option>
-                                    <option value="MP">Minor Planet (Asteroid)</option>
-                                    <option value="CO">Comet</option>
-                                </select>
-                                <button type="button" id="getSimbad" class="btn btn-primary ms-2" title="Search for Coordinates" onclick="fetchCoordinates()">
-                                    <svg xmlns="http://www.w3.org/2000/svg" width="16" height="16" fill="currentColor" class="bi bi-search" viewBox="0 0 16 16">
-                                        <path d="M11.742 10.344a6.5 6.5 0 1 0-1.397 1.398h-.001q.044.06.098.115l3.85 3.85a1 1 0 0 0 1.415-1.414l-3.85-3.85a1 1 0 0 0-.115-.1zM12 6.5a5.5 5.5 0 1 1-11 0 5.5 5.5 0 0 1 11 0"/>
-                                    </svg>
-                                </button>
-                            </div>
-                            <div id="searchForHelp" class="form-text mb-0">Choose the type of object you are searching for.</div>
-                        </div>
+                <div class="col">
+                    <label for="targetName" class="form-label">Target Name</label>
+                    <input type="text" class="form-control" id="targetName" name="targetName"
+                           aria-describedby="targetNameHelp" value="{{ values.target_name }}" required>
+                    <div id="targetNameHelp" class="form-text">Enter a descriptive name for the target. (e.g. ...)</div>
+                </div>
+                <div class="col">
+                    <div class="d-flex align-items-center"> <!-- Wrap the radio buttons and button in a flex container -->
+                        <input class="form-check-input me-2" type="radio" name="searchFor" id="DS" checked>
+                        <label class="form-check-label" for="DS">Deepsky</label>
+                        <input class="form-check-input mx-2" type="radio" name="searchFor" id="PL">
+                        <label class="form-check-label" for="PL">Planet</label>
+                        <button type="button" id="getSimbad" class="btn btn-primary ms-2" title="Retrieve RA/Dec from Simbad" onclick="fetchCoordinates()">
+                            <svg xmlns="http://www.w3.org/2000/svg" width="16" height="16" fill="currentColor" class="bi bi-search" viewBox="0 0 16 16">
+                                <path d="M11.742 10.344a6.5 6.5 0 1 0-1.397 1.398h-.001q.044.06.098.115l3.85 3.85a1 1 0 0 0 1.415-1.414l-3.85-3.85a1 1 0 0 0-.115-.1zM12 6.5a5.5 5.5 0 1 1-11 0 5.5 5.5 0 0 1 11 0"/>
+                            </svg>
+                        </button>
                     </div>
+                    <div class="form-text">Enter target name, select type, and press the button to retrieve RA/Dec from Simbad / Planet Server.</div>
                 </div>
-<<<<<<< HEAD
                 
             
-=======
-			</div>
->>>>>>> 73b3f2cf
             <div class="mb-3 row">
                 <div class="col">
                     <label for="ra" class="form-label">Right Ascension</label>
