--- conflicted
+++ resolved
@@ -1,21 +1,6 @@
 {% extends 'base.html' %}
 
 {% block content %}
-<<<<<<< HEAD
-  {% if client_master and online %}
-    <script>
-      let navigating = false;
-      document.body.addEventListener('htmx:sseBeforeMessage', function (evt) {
-        if (navigating) return;
-        //console.log('sse event:', evt.detail.type, evt.detail);
-        switch (evt.detail.type) {
-          case 'statusUpdate': {
-            const payload = JSON.parse(evt.detail.data)
-            let mode = payload.mode;
-            const stage = payload.stage;
-            const arr = document.URL.split('/');
-            let lastSegment = arr[arr.length - 1];
-=======
     {% if client_master and online %}
         <script>
             let navigating = false;
@@ -29,37 +14,16 @@
                         const stage = payload.stage;
                         const arr = document.URL.split('/');
                         let lastSegment = arr[arr.length - 1];
->>>>>>> 7b383627
 
-            //console.log('status update:', lastSegment, mode, stage)
+                        //console.log('status update:', lastSegment, mode, stage)
 
-            if (lastSegment === 'live') {
-              lastSegment = 'none';
-            }
-            if (!mode) {
-              mode = 'none';
-            }
+                        if (lastSegment === 'live') {
+                            lastSegment = 'none';
+                        }
+                        if (!mode) {
+                            mode = 'none';
+                        }
 
-<<<<<<< HEAD
-            if (lastSegment !== mode) {
-              //console.log(`Change mode from ${lastSegment} to ${mode}`)
-              if (mode === 'none') {
-                window.location = arr.slice(0, -1).join('/')
-              } else {
-                if (document.URL.endsWith('live')) {
-                  window.location = document.URL + '/' + mode;
-                } else {
-                  window.location = arr.slice(0, -1).join('/') + '/' + mode;
-                }
-              }
-              navigating = true;
-            } else {
-              updateModeButtons(mode);
-              updateMovementControls(stage);
-            }
-          }
-            break;
-=======
                         if (lastSegment !== mode) {
                             //console.log(`Change mode from ${lastSegment} to ${mode}`)
                             if (mode === 'none') {
@@ -78,63 +42,49 @@
                         }
                     }
                         break;
->>>>>>> 7b383627
 
-          case 'liveViewModeChange': {
-            const payload = JSON.parse(evt.detail.data);
-            const mode = payload.mode;
-            // console.log(`liveViewModeChange was triggered! mode=${mode}`);
-            const img = document.getElementById('liveViewImg');
-            let currentSrc = "{{ imager_root }}/vid";
-            // Add a cache-busting parameter
-            if (currentSrc.indexOf('?') > -1) {
-              currentSrc = currentSrc.substring(0, currentSrc.indexOf('?'));
-            }
-            const newSrc = currentSrc + "?timestamp=" + new Date().getTime();
+                    case 'liveViewModeChange': {
+                        const payload = JSON.parse(evt.detail.data);
+                        const mode = payload.mode;
+                        // console.log(`liveViewModeChange was triggered! mode=${mode}`);
+                        const img = document.getElementById('liveViewImg');
+                        let currentSrc = "{{ imager_root }}/vid";
+                        // Add a cache-busting parameter
+                        if (currentSrc.indexOf('?') > -1) {
+                            currentSrc = currentSrc.substring(0, currentSrc.indexOf('?'));
+                        }
+                        const newSrc = currentSrc + "?timestamp=" + new Date().getTime();
 
-            img.src = newSrc;
+                        img.src = newSrc;
 
-<<<<<<< HEAD
-            updateModeButtons(mode);
-          }
-            break;
-=======
                         updateModeButtons(mode);
                     }
                         break;
->>>>>>> 7b383627
 
-        }
-      });
-    </script>
+                }
+            });
+        </script>
 
-<<<<<<< HEAD
-    <div hx-ext="sse" sse-connect="{{ imager_root }}/events">
-    {% block live_content %}{% endblock %}
-    </div>
-=======
         <div hx-ext="sse" sse-connect="{{ imager_root }}/events">
         {% block live_content %}{% endblock %}
         </div>
->>>>>>> 7b383627
 
-    <footer class="bg-body-tertiary text-center mt-3">
-      Version: {{ version }} | Last updated: {{ now }}
-    </footer>
+        <footer class="bg-body-tertiary text-center mt-3">
+            Version: {{ version }} | Last updated: {{ now }}
+        </footer>
 
-    <script>
-      new LiveViewJoystick('{{ root }}', 'zone').register();
-    </script>
+        <script>
+            new LiveViewJoystick('{{ root }}', 'zone').register();
+        </script>
 
-  {% elif not client_master %}
-    <div class="container mt-3">
-      <p>You are currently in guest mode. You can release this in the Advanced->Guest Mode of the SeeStar app.</p>
-      <p>See the <a href="https://github.com/smart-underworld/seestar_alp/wiki/Guest-Mode">Guest Mode</a> wiki page for
-        details</p>
-    </div>
-  {% else %}
-    <div class="container mt-3">
-      <p>You are currently in offline mode</p>
-    </div>
-  {% endif %}
+    {% elif not client_master %}
+        <div class="container mt-3">
+          <p>You are currently in guest mode. You can release this in the Advanced->Guest Mode of the SeeStar app.</p>
+          <p>See the <a href="https://github.com/smart-underworld/seestar_alp/wiki/Guest-Mode">Guest Mode</a> wiki page for details</p>
+        </div>
+    {% else %}
+        <div class="container mt-3">
+            <p>You are currently in offline mode</p>
+        </div>
+    {% endif %}
 {% endblock %}