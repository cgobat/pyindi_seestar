import socket
import json
import time
from datetime import datetime
import threading
import sys, os
import math
import uuid
from time import sleep

import tzlocal

from config import Config
from seestar_util import Util


class Seestar:
    def __new__(cls, *args, **kwargs):
        # print("Create a new instance of Seestar.")
        return super().__new__(cls)

    # <ip_address> <port> <device name> <device num>
    def __init__(self, logger, host, port, device_name, device_num, is_debug=False):
        logger.info(
            f"Initialize the new instance of Seestar: {host}:{port}, name:{device_name}, num:{device_num}, is_debug:{is_debug}")

        self.host = host
        self.port = port
        self.device_name = device_name
        self.device_num = device_num
        self.cmdid = 10000
        self.ra = 0.0
        self.dec = 0.0
        self.is_watch_events = False  # Tracks if device has been started even if it never connected
        self.op_watch = ""
        self.op_state = ""
        self.s = None
        self.get_msg_thread = ""
        self.heartbeat_msg_thread = ""
        self.is_debug = is_debug
        self.response_dict = {}
        self.logger = logger
        self.is_connected = False
        self.site_elevation = 0
        self.site_latitude = 0
        self.site_longitude = 0
        self.is_slewing = False
        self.target_dec = 0
        self.target_ra = 0
        self.utcdate = time.time()
        self.scheduler_state = "Stopped"
        self.scheduler_item_state = "Stopped"
        self.scheduler_item_id = ""
        self.scheduler_item = "" # Text description of specific scheduler item that's running
        self.mosaic_thread = ""
        self.scheduler_thread = ""
        self.schedule = {}
        self.schedule['list'] = []
        self.schedule['state'] = self.scheduler_state
        self.schedule['current_item_id'] = ""
        # self.schedule['current_item_detail']    # Text description for mosaic?
        self.cur_solve_RA = -9999.0  #
        self.cur_solve_Dec = -9999.0
        self.cur_mosaic_nRA = -1
        self.cur_mosaic_nDec = -1
        self.goto_state = "complete"
        self.connect_count = 0
        self.below_horizon_dec_offset = 0  # we will use this to work around below horizon. This value will ve used to fool Seestar's star map
        self.view_state = {}

    def __repr__(self) -> str:
        return f"{type(self).__name__}(host={self.host}, port={self.port})"

    def heartbeat(self):  # I noticed a lot of pairs of test_connection followed by a get if nothing was going on
        #    json_message("test_connection")
        self.json_message("scope_get_equ_coord")

    def send_message(self, data):
        try:
            self.s.sendall(data.encode())  # TODO: would utf-8 or unicode_escaped help here
            return True
        except socket.timeout:
            return False
        except socket.error as e:
            # Don't bother trying to recover if watch events is False
            self.logger.error(f"Send socket error: {e}")
            self.disconnect()
            if self.is_watch_events and self.reconnect():
                return self.send_message(data)
            return False

    def socket_force_close(self):
        if self.s:
            try:
                self.s.close()
                self.s = None
            except:
                pass

    def disconnect(self):
        # Disconnect tries to clean up socket if it exists
        self.is_connected = False
        self.socket_force_close()

    def reconnect(self):
        if self.is_connected:
            return True

        try:
            self.logger.debug(f"RECONNECTING {self.device_name}")

            self.disconnect()

            # note: the below isn't thread safe!  (Reconnect can be called from different threads.)
            self.s = socket.socket(socket.AF_INET, socket.SOCK_STREAM)
            self.s.settimeout(Config.timeout)
            self.s.connect((self.host, self.port))
            # self.s.settimeout(None)
            self.is_connected = True
            return True
        except socket.error as e:
            # Let's just delay a fraction of a second to avoid reconnecting too quickly
            self.is_connected = False
            sleep(0.1)
            return False

    def get_socket_msg(self):
        try:
            data = self.s.recv(1024 * 60)  # comet data is >50kb
        except socket.timeout:
            return None
        except socket.error as e:
            # todo : if general socket error, close socket, and kick off reconnect?
            # todo : no route to host...
            self.logger.error(f"Read socket error: {e}")
            # todo : handle message failure
            self.disconnect()
            if self.is_watch_events and self.reconnect():
                return self.get_socket_msg()
            return None

        data = data.decode("utf-8")
        if len(data) == 0:
            return None

        self.logger.debug(f'{self.device_name} received : {data}')
        return data

    def update_equ_coord(self, parsed_data):
        if parsed_data['method'] == "scope_get_equ_coord" and 'result' in parsed_data:
            data_result = parsed_data['result']
            self.ra = float(data_result['ra'])
            self.dec = float(data_result['dec'] - self.below_horizon_dec_offset)

    def update_view_state(self, parsed_data):
        if parsed_data['method'] == "get_view_state" and 'result' in parsed_data:
            view = parsed_data['result'].get('View')
            if view:
                self.view_state = view
            #else:
            #    self.view_state = {}

    def heartbeat_message_thread_fn(self):
        while self.is_watch_events:
            if not self.is_connected and not self.reconnect():
                sleep(5)
                continue

            self.heartbeat()
            time.sleep(3)

    def receive_message_thread_fn(self):
        msg_remainder = ""
        while self.is_watch_events:
            # print("checking for msg")
            data = self.get_socket_msg()
            if data:
                msg_remainder += data
                first_index = msg_remainder.find("\r\n")

                while first_index >= 0:
                    first_msg = msg_remainder[0:first_index]
                    msg_remainder = msg_remainder[first_index + 2:]
                    parsed_data = json.loads(first_msg)  # xxx : check for errors here!

                    self.logger.debug(f'{self.device_name} : {parsed_data}')

                    if 'jsonrpc' in parsed_data:
                        # {"jsonrpc":"2.0","Timestamp":"9507.244805160","method":"scope_get_equ_coord","result":{"ra":17.093056,"dec":34.349722},"code":0,"id":83}
                        if parsed_data["method"] == "scope_get_equ_coord":
                            self.update_equ_coord(parsed_data)
                        if parsed_data["method"] == "get_view_state":
                            self.update_view_state(parsed_data)
                        # keep a running queue of last 100 responses for sync call results
                        self.response_dict[parsed_data["id"]] = parsed_data
                        while len(parsed_data) > 100:
                            self.response_dict.popitem()

                    elif 'Event' in parsed_data:
                        event_name = parsed_data['Event']
                        if event_name == self.op_watch:  # "AutoGoto" or "AutoFocus"
                            state = parsed_data['state']
                            self.logger.info(f'{self.device_name} state {self.op_watch} : {state}')
                            if state == "complete" or state == "fail":
                                self.logger.info("Goto Final State: %s", parsed_data)
                                self.op_state = state
                        # {'Event': 'PlateSolve', 'Timestamp': '15221.315064872', 'page': 'preview', 'tag': 'Exposure-AutoGoto', 'ac_count': 1, 'state': 'complete', 'result': {'ra_dec': [3.252308, 41.867462], 'fov': [0.712052, 1.265553], 'focal_len': 252.081757, 'angle': -175.841003, 'image_id': 1161, 'star_number': 884, 'duration_ms': 13185}}
                        # {'Event': 'PlateSolve', 'Timestamp': '21778.539366227', 'state': 'fail', 'error': 'solve failed', 'code': 251, 'lapse_ms': 30985, 'route': []}

                        elif event_name == 'ScopeGoto':
                            self.goto_state = parsed_data['state']
                        elif event_name == 'PlateSolve':
                            if 'result' in parsed_data and 'ra_dec' in parsed_data['result']:
                                self.logger.info("Plate Solve Succeeded")
                                self.cur_solve_RA = parsed_data['result']['ra_dec'][0]
                                self.cur_solve_Dec = parsed_data['result']['ra_dec'][1]
                            elif parsed_data['state'] == 'fail':
                                self.logger.info("Plate Solve Failed")
                                self.cur_solve_RA = -1.0
                                self.cur_solve_Dec = -1.0

                    first_index = msg_remainder.find("\r\n")
            time.sleep(0.1)

    def json_message(self, instruction):
        data = {"id": self.cmdid, "method": instruction}
        self.cmdid += 1
        json_data = json.dumps(data)
        self.logger.debug(f'{self.device_name} sending: {json_data}')
        self.send_message(json_data + "\r\n")

    def json_message2(self, data):
        if data:
            json_data = json.dumps(data)
            self.logger.debug(f'{self.device_name} sending2: {json_data}')
            resp = self.send_message(json_data + "\r\n")

    def send_message_param(self, data):
        cur_cmdid = self.cmdid
        data['id'] = cur_cmdid
        self.cmdid += 1 # can this overflow?  not in JSON...
        json_data = json.dumps(data)
        self.logger.debug(f'{self.device_name} sending: {json_data}')
        self.send_message(json_data + "\r\n")
        return cur_cmdid

    def send_message_param_sync(self, data):
        cur_cmdid = self.send_message_param(data)
        while cur_cmdid not in self.response_dict:
            time.sleep(0.1)
        self.logger.debug(f'{self.device_name} response is {self.response_dict[cur_cmdid]}')
        return self.response_dict[cur_cmdid]

    def set_setting(self, x_stack_l, x_continuous, d_pix, d_interval, d_enable, l_enhance, heater_enable):
        # TODO:
        #   heater_enable failed. 
        #   lenhace should be by itself as it moves the wheel and thus need to wait a bit
        #    data = {"id":cmdid, "method":"set_setting", "params":{"exp_ms":{"stack_l":x_stack_l,"continuous":x_continuous}, "stack_dither":{"pix":d_pix,"interval":d_interval,"enable":d_enable}, "stack_lenhance":l_enhance, "heater_enable":heater_enable}}
        data = {"method": "set_setting", "params": {"exp_ms": {"stack_l": x_stack_l, "continuous": x_continuous},
                                                    "stack_dither": {"pix": d_pix, "interval": d_interval,
                                                                     "enable": d_enable}, "stack_lenhance": l_enhance}}
        self.send_message_param(data)
        time.sleep(2)  # to wait for filter change

    def stop_goto_target(self):
        if self.goto_state == "working":
            if self.below_horizon_dec_offset == 0:
                self.stop_slew()
            self.op_state = "fail"

    def is_goto(self):
        result = self.send_message_param_sync({"method": "iscope_get_app_state"})
        try:
            return result["result"]["View"]["stage"] == "AutoGoto"
        except:
            return False

    def goto_target(self, params):
        is_j2000 = params['is_j2000']
        in_ra = params['ra']
        in_dec = params['dec']
        parsed_coord = Util.parse_coordinate(is_j2000, in_ra, in_dec)
        in_ra = parsed_coord.ra.hour
        in_dec = parsed_coord.dec.deg
        target_name = params['target_name']
        self.logger.info("%s: going to target... %s %s %s, with dec offset %s", self.device_name, target_name, in_ra,
                         in_dec, self.below_horizon_dec_offset)
        if self.is_goto():
            self.logger.info("Failed: mount is in goto routine.")
            return "Failed: mount is in goto routine."

        self.op_watch = 'AutoGoto'
        if self.below_horizon_dec_offset == 0:
            data = {}
            data['method'] = 'iscope_start_view'
            params = {}
            params['mode'] = 'star'
            ra_dec = [in_ra, in_dec]
            params['target_ra_dec'] = ra_dec
            params['target_name'] = target_name
            params['lp_filter'] = False
            data['params'] = params
            self.actual_dec = in_dec
            self.send_message_param(data)
        else:
            # do the same, but when trying to center on target, need to implement ourselves to platesolve correctly to compensate for the dec offset
            self.goto_target_with_dec_offset_async(params)

    # {"method":"scope_goto","params":[1.2345,75.0]}
    def slew_to_ra_dec(self, params):
        in_ra = params[0]
        in_dec = params[1]
        self.logger.info("%s: slew to ra, dec ... %s %s, with dec_offset of %s", self.device_name, in_ra, in_dec,
                         self.below_horizon_dec_offset)
        if self.is_goto():
            self.logger.info("Failed: mount is in goto routine.")
            return "Failed: mount is in goto routine."
        data = {}
        data['method'] = 'scope_goto'
        params = [in_ra, in_dec + self.below_horizon_dec_offset]
        data['params'] = params
        self.goto_state = "Waiting"
        result = self.send_message_param_sync(data)
        if 'error' in result:
            self.logger.info("Error: %s", result)
            return False
        # wait till movement is finished
        while self.goto_state != "complete":
            if self.scheduler_state == "Stopping":
                return False
            time.sleep(2)
        return True

    def set_below_horizon_dec_offset(self, offset):
        if self.is_goto():
            self.logger.info("Failed: mount is in goto routine.")
            return "Failed: mount is in goto routine."
        # offset between 0 to 90
        dec_diff = offset - self.below_horizon_dec_offset
        if dec_diff == 0:
            return "No offset changed"
        else:
            old_offset = self.below_horizon_dec_offset
            old_dec = self.dec
            self.below_horizon_dec_offset = offset
            result = self.sync_target([self.ra, self.dec])
            if 'error' in result:
                self.below_horizon_dec_offset = old_offset
                self.sync_target([self.ra, old_dec])
                self.logger.info(result)
                self.logger.info("Failed to set dec offset. Move the mount up first?")
                return result

    def sync_target(self, params):
        in_ra = params[0]
        in_dec = params[1]
        self.logger.info("%s: sync to target... %s %s with dec_offset of %s", self.device_name, in_ra, in_dec,
                         self.below_horizon_dec_offset)
        if self.is_goto():
            self.logger.info("Failed: mount is in goto routine.")
            return "Failed: mount is in goto routine."
        data = {}
        data['method'] = 'scope_sync'
        data['params'] = [in_ra, in_dec + self.below_horizon_dec_offset]
        result = self.send_message_param_sync(data)
        if 'error' in result:
            self.logger.info("Failed to sync: %s", result)
        return result

    def stop_slew(self):
        self.logger.info("%s: stopping slew...", self.device_name)
        data = {}
        data['method'] = 'iscope_stop_view'
        params = {}
        params['stage'] = 'AutoGoto'
        data['params'] = params
        self.send_message_param(data)
        # TODO: need to handle this for our custom goto for below horizon too

    # {"method":"scope_speed_move","params":{"speed":4000,"angle":270,"dur_sec":10}}
    def move_scope(self, in_angle, in_speed, in_dur=3):
        self.logger.info("%s: moving slew angle: %s, speed: %s, dur: %s", self.device_name, in_angle, in_speed, in_dur)
        if self.is_goto():
            self.logger.info("Failed: mount is in goto routine.")
            return "Failed: mount is in goto routine."
        data = {}
        data['method'] = 'scope_speed_move'
        params = {}
        params['speed'] = in_speed
        params['angle'] = in_angle
        params['dur_sec'] = in_dur
        data['params'] = params
        self.send_message_param_sync(data)

    def start_auto_focus(self):
        self.json_message("start_auto_focuse")
        # todo: wait for focus complete instead of just simply sleep
        time.sleep(1)

    def try_auto_focus(self, try_count):
        focus_count = 0
        result = False
        while focus_count < try_count and result == False:
            self.logger.info("%s: focusing try %s of %s...", self.device_name, str(focus_count + 1), str(try_count))
            self.start_auto_focus()
            result = self.wait_end_op("AutoFocus")
            focus_count += 1
            if result != True:
                time.sleep(5)

        if result == True:
            self.logger.info("%s: Auto focus completed!", self.device_name)
            return True
        else:
            self.logger.info("%s: Auto focus failed!", self.device_name)
            return False

    def stop_stack(self):
        self.logger.info("%s: stop stacking...", self.device_name)
        data = {}
        data['method'] = 'iscope_stop_view'
        params = {}
        params['stage'] = 'Stack'
        data['params'] = params
        self.send_message_param(data)

    def play_sound(self, in_sound_id: int):
        self.logger.info("%s: playing sound...", self.device_name)
        req = {}
        req['method'] = 'play_sound'
        params = {}
        params['num'] = in_sound_id
        req['params'] = params
        self.send_message_param(req)
        time.sleep(1)

    # {"target_name":"test_target","ra":1.234, "dec":-12.34}
    # take into account self.below_horizon_dec_offset for platesolving, using low level move and custom plate solving logic
    def goto_target_with_dec_offset_async(self, params):
        # first, go to position (ra, cur_dec)
        if params["ra"] < 0:
            if self.last_sync_RA >= 0:
                target_ra = self.ra
                target_dec = self.dec
            else:
                target_ra = self.ra
                target_dec = self.dec
        else:
            target_ra = params["ra"]
            target_dec = params["dec"]
        self.logger.info("trying to go with explicit dec offset logic: %s %s %s", target_ra, target_dec,
                         self.below_horizon_dec_offset)

        result = self.slew_to_ra_dec([target_ra, target_dec])
        if result == True:
            self.set_target_name(params["target_name"])
            # repeat plate solve and adjust position as needed
            threading.Thread(target=lambda: self.auto_center_thread(target_ra, target_dec)).start()
            return True
        else:
            self.logger.info("Failed to slew")
            return False

    # after we goto_ra_dec, we can do a platesolve and refine until we are close enough
    def auto_center_thread(self, target_ra, target_dec):
        self.logger.info("In auto center logic...")
        self.cur_solve_RA = -9999.0
        self.cur_solve_Dec = -9999.0
        self.op_watch = "AutoGoto"
        self.op_state = "working"
        while self.scheduler_state != "Stopping" and self.op_state == "working":
            # wait a bit to ensure we have preview image data
            time.sleep(1)
            self.send_message_param({"method": "start_solve"})
            # reset it immediately so the other wather thread can update the solved position 
            self.cur_solve_RA = -9999.0
            self.cur_solve_Dec = -9999.0
            # if we have not platesolve yet, then repeat
            while self.cur_solve_RA < -1000:
                if self.scheduler_state == "Stopping" or self.op_state != "working":
                    self.logger.info("auto center thread stopped because the scheduler was requested to stop")
                    return
                time.sleep(1)
                continue
            # if we failed platesolve:
            if self.cur_solve_RA < 0:
                self.op_state = "fail"
                self.logger.info("auto center failed")
                return

            delta_ra = self.cur_solve_RA - target_ra
            delta_dec = self.cur_solve_Dec - target_dec

            distance_square = delta_ra * delta_ra + delta_dec * delta_dec
            if (distance_square < 1.0e-3):
                self.op_state = "complete"
                self.logger.info("auto center completed")
                return
            else:
                self.sync_target([self.cur_solve_RA, self.cur_solve_Dec])
                self.slew_to_ra_dec([target_ra, target_dec])
        self.logger.info("auto center thread stopped because the scheduler was requested to stop")
        self.op_state = "fail"
        return

    def start_stack(self, params={"gain": 80, "restart": True}):
        stack_gain = params["gain"]
        result = self.send_message_param_sync(
            {"method": "iscope_start_stack", "params": {"restart": params["restart"]}})
        self.logger.info(result)
        result = self.send_message_param_sync({"method": "set_control_value", "params": ["gain", stack_gain]})
        self.logger.info(result)
        return not "error" in result

    def get_last_image(self, params):
        album_result = self.send_message_param_sync({"method": "get_albums"})
        album_result = album_result["result"]
        parent_folder = album_result["path"]
        first_list = album_result["list"][0]
        is_subframe = params["is_subframe"]
        result_url = ""
        result_name = None
        self.logger.info("first_list: %s", first_list)
        for files in first_list["files"]:
            if (is_subframe and files["name"].endswith("-sub")) or (
                    not is_subframe and not files["name"].endswith("-sub")):
                result_url = files["thn"]
                result_name = files["name"]
                break
        if not params["is_thumb"]:
            result_url = result_url.partition("_thn.jpg")[0] + ".jpg"
        return {"url": "http://" + self.host + "/" + parent_folder + "/" + result_url,
                "name": result_name}

    # move from -90 to this latitude
    # speed 1000 for 20 seconds is 90 degrees
    # can move at most 10 secs each
    def move_up_dec_thread_fn(self):
        # move 10 degrees from Polaris
        total_move = 170
        subtotal_move = 0
        #        self.sync_target([0.0, -89.0])
        while subtotal_move < total_move:
            cur_move = min(45, total_move - subtotal_move)  # 45 = 90/20/10
            move_time = cur_move * 20.0 / 90.0
            self.move_scope(90, 1000, round(move_time))
            subtotal_move += cur_move
            time.sleep(move_time + 1)
            #       self.sync_target([0.0, 80.0])

    def action_start_up_sequence(self, params):
        tz_name = tzlocal.get_localzone_name()
        tz = tzlocal.get_localzone()
        now = datetime.now(tz)
        date_json = {}
        date_json["year"] = now.year
        date_json["mon"] = now.month
        date_json["day"] = now.day
        date_json["hour"] = now.hour
        date_json["min"] = now.minute
        date_json["sec"] = now.second
        date_json["time_zone"] = tz_name
        date_data = {}
        date_data['method'] = 'pi_set_time'
        date_data['params'] = [date_json]

        loc_data = {}
        loc_param = {}
        # special loc for south pole: (-90, 0)
        if params['lat'] == 0 and params[
            'lon'] == 0:  # special case of (0,0,) will use the ip address to estimate the location
            coordinates = Util.get_current_gps_coordinates()
            if coordinates is not None:
                latitude, longitude = coordinates
                self.logger.info(f"Your current GPS coordinates are:")
                self.logger.info(f"Latitude: {latitude}")
                self.logger.info(f"Longitude: {longitude}")
                params['lat'] = latitude
                params['lon'] = longitude
        loc_param['lon'] = params['lon']
        loc_param['lat'] = params['lat']
        loc_param['force'] = False
        loc_data['method'] = 'set_user_location'
        loc_data['params'] = loc_param
        lang_data = {}
        lang_data['method'] = 'set_setting'
        lang_data['params'] = {'lang': 'en'}

        self.logger.info("verify datetime string: %s", date_data)
        self.logger.info("verify location string: %s", loc_data)

        self.send_message_param_sync({"method": "pi_is_verified"})
        self.send_message_param_sync(date_data)
        self.send_message_param_sync(loc_data)
        self.send_message_param_sync(lang_data)

        # move the arm up using a thread runner
        # move 10 degrees from polaris
        move_up_dec_thread = threading.Thread(target=lambda: self.move_up_dec_thread_fn())
        move_up_dec_thread.start()

    # {"method":"set_sequence_setting","params":[{"group_name":"Kai_goto_target_name"}]}
    def set_target_name(self, name):
        req = {}
        req['method'] = 'set_sequence_setting'
        params = {}
        params['group_name'] = name
        req['params'] = [params]
        self.send_message_param_sync(req)

    def spectra_thread_fn(self, params):

        # unlike Mosaic, we can't depend on platesolve to find star, so all movement is by simple motor movement

        center_RA = params["ra"]
        center_Dec = params["dec"]
        is_j2000 = params['is_j2000']
        target_name = params["target_name"]
        session_length = params["session_time_sec"]
        stack_params = {"gain": params["gain"], "restart": True}
        spacing = [5.3, 6.2, 6.5, 7.1, 8.0, 8.9, 9.2, 9.8]
        is_LP = [False, False, True, False, False, False, True, False]
        num_segments = len(spacing)

        parsed_coord = Util.parse_coordinate(is_j2000, center_RA, center_Dec)
        center_RA = parsed_coord.ra.hour
        center_Dec = parsed_coord.dec.deg

        # 60s for the star
        exposure_time_per_segment = round((session_length - 60.0) / num_segments)
        if center_RA < 0:
            if self.last_sync_RA >= 0:
                center_RA = self.ra
                center_Dec = self.dec
                self.slew_to_ra_dec(self, [center_RA, center_Dec])
            else:
                center_RA = self.ra
                center_Dec = self.dec
        else:
            # move to target
            self.slew_to_ra_dec(self, [center_RA, center_Dec])

        # take one minute exposure for the star
        if self.scheduler_state != "Running":
            self.scheduler_state = "Stopped"
            self.scheduler_item_state = "Stopped"
            return
        self.set_target_name(target_name + "_star")
        if not self.start_stack(stack_params):
            return
        time.sleep(60)
        self.stop_stack()

        # capture spectra
        cur_dec = center_Dec
        for index in range(len(spacing)):
            if self.scheduler_state != "Running":
                self.scheduler_state = "Stopped"
                self.scheduler_item_state = "Stopped"
                return
            cur_dec = center_Dec + spacing[index]
            self.send_message_param_sync({"method": "set_setting", "params": {"stack_lenhance": is_LP[index]}})
            self.slew_to_ra_dec([center_RA, cur_dec])
            self.set_target_name(target_name + "_spec_" + str(index + 1))
            if not self.start_stack(stack_params):
                return
            count_down = exposure_time_per_segment
            while count_down > 0:
                if self.scheduler_state != "Running":
                    self.stop_stack()
                    self.scheduler_state = "Stopped"
                    self.scheduler_item_state = "Stopped"
                    return
                time.sleep(10)
                count_down -= 10
            self.stop_stack()

        self.logger.info("Finished spectra mosaic.")
        self.scheduler_item_state = "Stopped"

    # {"target_name":"kai_Vega", "ra":-1.0, "dec":-1.0, "is_use_lp_filter_too":true, "session_time_sec":600, "grating_lines":300}
    def start_spectra_item(self, params):
        if self.scheduler_state != "Running":
            self.logger.info("Run Scheduler is stopping")
            self.scheduler_state = "Stopped"
            return
        self.scheduler_item_state = "Running"
        self.mosaic_thread = threading.Thread(target=lambda: self.spectra_thread_fn(params))
        self.mosaic_thread.start()

    def mosaic_thread_fn(self, target_name, center_RA, center_Dec, is_use_LP_filter, session_time, nRA, nDec,
                         overlap_percent, gain, is_use_autofocus, selected_panels):
        spacing_result = Util.mosaic_next_center_spacing(center_RA, center_Dec, overlap_percent)
        delta_RA = spacing_result[0]
        delta_Dec = spacing_result[1]

        is_use_selected_panels = not selected_panels == ""
        if is_use_selected_panels:
            panel_set = selected_panels.split(';')

        # adjust mosaic center if num panels is even
        if nRA % 2 == 0:
            center_RA += delta_RA / 2
        if nDec % 2 == 0:
            center_Dec += delta_Dec / 2

        sleep_time_per_panel = round(session_time / nRA / nDec)

        cur_dec = center_Dec - int(nDec / 2) * delta_Dec
        for index_dec in range(nDec):
            self.cur_mosaic_nDec = index_dec+1
            spacing_result = Util.mosaic_next_center_spacing(center_RA, cur_dec, overlap_percent)
            delta_RA = spacing_result[0]
            cur_ra = center_RA - int(nRA / 2) * spacing_result[0]
            for index_ra in range(nRA):
                self.cur_mosaic_nRA = index_ra+1
                if self.scheduler_state != "Running":
                    self.logger.info("Mosaic mode was requested to stop. Stopping")
                    self.scheduler_state = "Stopped"
                    self.scheduler_item_state = "Stopped"
                    self.cur_mosaic_nDec = -1
                    self.cur_mosaic_nRA = -1
                    return
                
                # check if we are doing a subset of the panels
                panel_string = str(index_ra + 1) + str(index_dec + 1)
                if is_use_selected_panels and panel_string not in panel_set:
                    cur_ra += delta_RA
                    continue

                if nRA == 1 and nDec == 1:
                    save_target_name = target_name
                else:
                    save_target_name = target_name + "_" + panel_string
                self.logger.info("goto %s", (cur_ra, cur_dec))
                # set_settings(x_stack_l, x_continuous, d_pix, d_interval, d_enable, l_enhance, heater_enable):
                # TODO: Need to set correct parameters
                self.send_message_param_sync({"method": "set_setting", "params": {"stack_lenhance": False}})
                self.goto_target({'ra': cur_ra, 'dec': cur_dec, 'is_j2000': False, 'target_name': save_target_name})
                result = self.wait_end_op("AutoGoto")
                self.logger.info("Goto operation finished")

                time.sleep(3)

                if result == True:
                    self.send_message_param_sync(
                        {"method": "set_setting", "params": {"stack_lenhance": is_use_LP_filter}})

                    if is_use_autofocus == True:
                        result = self.try_auto_focus(2)
                    if result == False:
                        self.logger.info("Failed to auto focus, but will continue to next panel anyway.")
                        result = True
                    if result == True:
                        time.sleep(4)
                        if not self.start_stack({"gain": gain, "restart": True}):
                            return

                        for i in range(sleep_time_per_panel):
                            if self.scheduler_state != "Running":
                                self.logger.info("Scheduler was requested to stop. Stopping current mosaic.")
                                self.stop_stack()
                                self.scheduler_item_state = "Stopped"
                                self.scheduler_state = "Stopped"
                                return
                            time.sleep(1)

                        self.stop_stack()
                        self.logger.info("Stacking operation finished" + save_target_name)
                else:
                    self.logger.info("Goto failed.")

                cur_ra += delta_RA
            cur_dec += delta_Dec
        self.logger.info("Finished mosaic.")
        self.scheduler_item_state = "Stopped"
        self.cur_mosaic_nDec = -1
        self.cur_mosaic_nRA = -1

    def start_mosaic_item(self, params):
        if self.scheduler_state != "Running":
            self.logger.info("Run Scheduler is stopping")
            self.scheduler_state = "Stopped"
            return
        self.scheduler_item_state = "Running"
        target_name = params['target_name']
        center_RA = params['ra']
        center_Dec = params['dec']
        is_j2000 = params['is_j2000']
        is_use_LP_filter = params['is_use_lp_filter']
        session_time = params['session_time_sec']
        nRA = params['ra_num']
        nDec = params['dec_num']
        overlap_percent = params['panel_overlap_percent']
        gain = params['gain']
        if 'is_use_autofocus' in params:
            is_use_autofocus = params['is_use_autofocus']
        else:
            is_use_autofocus = False
        if not 'selected_panels' in params:
            selected_panels = ""
        else:
            selected_panels = params['selected_panels']

        # verify mosaic pattern
        if nRA < 1 or nDec < 0:
            self.logger.info("Mosaic size is invalid")
            self.scheduler_item_state = "Stopped"
            return

        if not isinstance(center_RA, str) and center_RA < 0:
            center_RA = self.ra
            center_Dec = self.dec
            is_j2000 = False

        parsed_coord = Util.parse_coordinate(is_j2000, center_RA, center_Dec)
        center_RA = parsed_coord.ra.hour
        center_Dec = parsed_coord.dec.deg

        # print input requests
        self.logger.info("received parameters:")
        self.logger.info("  target        : " + target_name)
        self.logger.info("  RA            : %s", center_RA)
        self.logger.info("  Dec           : %s", center_Dec)
        self.logger.info("  use LP filter : %s", is_use_LP_filter)
        self.logger.info("  session time  : %s", session_time)
        self.logger.info("  RA num panels : %s", nRA)
        self.logger.info("  Dec num panels: %s", nDec)
        self.logger.info("  overlap %%     : %s", overlap_percent)
        self.logger.info("  gain          : %s", gain)
        self.logger.info("  use autofocus : %s", is_use_autofocus)
        self.logger.info("  select panels : %s", selected_panels)

        self.mosaic_thread = threading.Thread(
            target=lambda: self.mosaic_thread_fn(target_name, center_RA, center_Dec, is_use_LP_filter, session_time,
                                                 nRA, nDec, overlap_percent, gain, is_use_autofocus, selected_panels))
        self.mosaic_thread.start()

    def get_schedule(self):
        self.schedule['state'] = self.scheduler_state
        return self.schedule

    def create_schedule(self):
        if self.scheduler_state == "Running":
            return "scheduler is still active"
        if self.scheduler_state == "Stopping":
            self.scheduler_state = "Stopped"
        self.schedule = {}
        self.schedule['state'] = self.scheduler_state
        self.schedule['list'] = []
        return self.schedule

    def add_schedule_item(self, params):
        if self.scheduler_state != "Stopped":
            return "scheduler is still active"
        if params['action'] == 'start_mosaic':
            mosaic_params = params['params']
            if not isinstance(mosaic_params['ra'], str):
                if mosaic_params['ra'] < 0:
                    mosaic_params['ra'] = self.ra
                    mosaic_params['dec'] = self.dec
                    mosaic_params['is_j2000'] = False
        params['id'] = str(uuid.uuid4())
        self.schedule['list'].append(params)
        return self.schedule

    # shortcut to start a new scheduler with only a mosaic request
    def start_mosaic(self, params):
        if self.scheduler_state != "Stopped":
            return "An existing scheduler is active. Returned with no action."
        self.create_schedule()
        schedule_item = {}
        schedule_item['action'] = "start_mosaic"
        schedule_item['params'] = params
        self.add_schedule_item(schedule_item)
        self.start_scheduler()
        return "Mosaic started."

    # shortcut to start a new scheduler with only a spectra request
    def start_spectra(self, params):
        if self.scheduler_state != "Stopped":
            return "An existing scheduler is active. Returned with no action."
        self.create_schedule()
        schedule_item = {}
        schedule_item['action'] = "start_spectra"
        schedule_item['params'] = params
        self.add_schedule_item(schedule_item)
        self.start_scheduler()

    def start_scheduler(self):
        if self.scheduler_state != "Stopped":
            return "An existing scheduler is active. Returned with no action."
        self.scheduler_thread = threading.Thread(target=lambda: self.scheduler_thread_fn(), daemon=True)
        self.scheduler_thread.name = f"SchedulerThread.{self.device_name}"
        self.scheduler_thread.start()
        return "Scheduler started"

    def scheduler_thread_fn(self):
        self.scheduler_state = "Running"
        self.play_sound(80)

        for item in self.schedule['list']:
            if self.scheduler_state != "Running":
                break
            self.schedule['current_item_id'] = item.get('id', 'UNKNOWN')
            action = item['action']
            if action == 'start_mosaic':
                self.start_mosaic_item(item['params'])
                while self.scheduler_item_state == "Running":
                    time.sleep(2)
            elif action == 'start_spectra':
                self.start_spectra_item(item['params'])
                while self.scheduler_item_state == "Running":
                    time.sleep(2)
            elif action == 'auto_focus':
                self.try_auto_focus(item['params']['try_count'])
            elif action == 'shutdown':
                self.scheduler_state = "Stopped"
                self.json_message("pi_shutdown")
                break
            # elif action == 'set_wheel_position' or action == 'pi_output_set2':
                
            elif action == 'wait_for':
                sleep_time = item['params']['timer_sec']
                sleep_count = 0
                while sleep_count < sleep_time and self.scheduler_state == "Running":
                    time.sleep(2)
                    sleep_count += 2
            elif action == 'wait_until':
                wait_until_time = item['params']['local_time'].split(":")
                time_hour = int(wait_until_time[0])
                time_minute = int(wait_until_time[1])
                while self.scheduler_state == "Running":
                    local_time = datetime.now()
                    if local_time.hour == time_hour and local_time.minute == time_minute:
                        break
                    time.sleep(2)
<<<<<<< HEAD
            elif action == 'set_wheel_position':
                data = {}
                data['method'] = action
                data['params'] = item['params'] 
                result = self.send_message_param_sync(data)
=======
            else:
                request = {'method':action, 'params':item['params']}
                self.send_message_param_sync(request)
>>>>>>> a7ca2610

        self.scheduler_state = "Stopped"
        self.schedule['current_item_id'] = ""
        self.logger.info("Scheduler Stopped.")
        self.play_sound(82)

    def stop_scheduler(self):
        if self.scheduler_state == "Running":
            self.scheduler_state = "Stopping"
            self.stop_slew()
            self.stop_stack()
            self.play_sound(83)
        else:
            self.scheduler_state = "Stopping"
            self.logger.info("Scheduler is not running while trying to stop!")

    def wait_end_op(self, in_op_name):
        self.op_watch = in_op_name
        self.op_state = "working"

        while self.op_state == "working":
            time.sleep(1)
        return self.op_state == "complete"

    # def sleep_with_heartbeat(self, in_sleep_time):
    #     stacking_timer = 0
    #     while stacking_timer < in_sleep_time:         # stacking time per segment
    #         stacking_timer += 1
    #         time.sleep(1)
    #         print(self.device_name, ": session elapsed ", str(stacking_timer) + "s of " + str(in_sleep_time) + "s", end= "\r")

    # def parse_ra_to_float(self, ra_string):
    #     # Split the RA string into hours, minutes, and seconds
    #     hours, minutes, seconds = map(float, ra_string.split(':'))

    #     # Convert to decimal degrees
    #     ra_decimal = hours + minutes / 60 + seconds / 3600

    #     return ra_decimal

    def parse_dec_to_float(self, dec_string):
        # Split the Dec string into degrees, minutes, and seconds
        if dec_string[0] == '-':
            sign = -1
            dec_string = dec_string[1:]
        else:
            sign = 1
        degrees, minutes, seconds = map(float, dec_string.split(':'))

        # Convert to decimal degrees
        dec_decimal = sign * degrees + minutes / 60 + seconds / 3600

        return dec_decimal

    def start_watch_thread(self):
        # only bail if is_watch_events is true
        if self.is_watch_events:
            return
        else:
            self.is_watch_events = True

            for i in range(3, 0, -1):
                if self.reconnect():
                    self.logger.info(f'{self.device_name}: Connected')
                    break
                else:
                    self.logger.info(f'{self.device_name}: Connection Failed, is Seestar turned on?')
                    time.sleep(1)
            else:
                self.logger.info(
                    f'{self.device_name}: Could not establish connection to Seestar. Starting in offline mode')

            try:
                # Start up heartbeat and receive threads
                self.op_watch = ""

                self.get_msg_thread = threading.Thread(target=self.receive_message_thread_fn, daemon=True)
                self.get_msg_thread.name = f"ALPReceiveMessageThread.{self.device_name}"
                self.get_msg_thread.start()

                self.heartbeat_msg_thread = threading.Thread(target=self.heartbeat_message_thread_fn, daemon=True)
                self.heartbeat_msg_thread.name = f"ALPHeartbeatMessageThread.{self.device_name}"
                self.heartbeat_msg_thread.start()
            except Exception as ex:
                # todo : Disconnect socket and set is_watch_events false
                pass

    def end_watch_thread(self):
        # I think it should be is_watch_events instead of is_connected...
        if self.is_connected == True:
            self.logger.info("End watch thread!")
            self.is_watch_events = False
            self.get_msg_thread.join(timeout=7)
            self.heartbeat_msg_thread.join(timeout=7)
            self.s.close()
            self.is_connected = False


if __name__ == '__main__':
    try:
        if len(sys.argv) != 5:
            print(sys.argv[0], " <ip_address> <port> <device name> <device num>")
            sys.exit()
        seestar_core = Seestar(sys.argv[1], int(sys.argv[2]), sys.argv[3], int(sys.argv[4]), is_debug=True)
        seestar_core.start_watch_thread()
        request = {}
        request['method'] = 'iscope_stop_view'
        print("sync response: ", seestar_core.send_message_param_sync(request))
        time.sleep(10)
        seestar_core.end_watch_thread()
    except KeyboardInterrupt:
        print('Interrupted')
        seestar_core.end_watch_thread()
        try:
            sys.exit(130)
        except SystemExit:
            os._exit(130)

'''    
def main():
    global is_debug
    
    version_string = "1.0.0b1"
    print("seestar_run version: ", version_string)
    
    if len(sys.argv) != 11 and len(sys.argv) != 12:
        print("expected seestar_run <ip_address> <target_name> <ra> <dec> <is_use_LP_filter> <session_time> <RA panel size> <Dec panel size> <RA offset factor> <Dec offset factor>")
        sys.exit()
    
    in_host = sys.argv[1]
    target_name = sys.argv[2]
    try:
        center_RA = float(sys.argv[3])
    except ValueError:
        center_RA = parse_ra_to_float(sys.argv[3])
        
    try:
        center_Dec = float(sys.argv[4])
    except ValueError:
        center_Dec = parse_dec_to_float(sys.argv[4])
    
    is_use_LP_filter = sys.argv[5] == '1'
    session_time = int(sys.argv[6])
    nRA = int(sys.argv[7])
    nDec = int(sys.argv[8])
    mRA = float(sys.argv[9])
    mDec = float(sys.argv[10])
    is_debug = False

    if len(sys.argv) == 12:
        is_debug = sys.argv[11]=="Kai"
        
    print(in_host, target_name, center_RA, center_Dec, is_use_LP_filter, session_time, nRA, nDec, mRA, mDec)
    
    # verify mosaic pattern
    if nRA < 1 or nDec < 0:
        print("Mosaic size is invalid")
        sys.exit()
    
    print("nRA: %d", nRA)
    print("nDec:%d", nDec)
    
    in_port = 4700 
    delta_RA = 0.06
    delta_Dec = 0.9

    start_watch_thread(in_host, in_port)
        
    # flush the socket input stream for garbage
    #get_socket_msg()
    
    if center_RA < 0:
        # wait until we get a valid eq coordinate from the thread
        while ra == 0:
            time.sleep(1)              
        center_RA = ra
        center_Dec = dec
        
    # print input requests
    print("received parameters:")
    print("  ip address    : " + HOST)
    print("  target        : " + target_name)
    print("  RA            : ", center_RA)
    print("  Dec           : ", center_Dec)
    print("  use LP filter : ", is_use_LP_filter)
    print("  session time  : ", session_time)
    print("  RA num panels : ", nRA)
    print("  Dec num panels: ", nDec)
    print("  RA offset x   : ", mRA)
    print("  Dec offset x  : ", mDec)
    
    delta_RA *= mRA
    delta_Dec *= mDec
    
    # adjust mosaic center if num panels is even
    if nRA % 2 == 0:
        center_RA += delta_RA/2
    if nDec % 2 == 0:
        center_Dec += delta_Dec/2
            
  
    mosaic_index = 0
    cur_ra = center_RA-int(nRA/2)*delta_RA
    for index_ra in range(nRA):
        cur_dec = center_Dec-int(nDec/2)*delta_Dec
        for index_dec in range(nDec):
            if nRA == 1 and nDec == 1:
                save_target_name = target_name
            else:
                save_target_name = target_name+"_"+str(index_ra+1)+str(index_dec+1)
            print("goto ", (cur_ra, cur_dec))
            # set_settings(x_stack_l, x_continuous, d_pix, d_interval, d_enable, l_enhance, heater_enable):
            set_setting(10000,500,50,5,True,False,False)    # switch off LP filter to get more stars
            goto_target(cur_ra, cur_dec, save_target_name)
            result = wait_end_op("AutoGoto")
            print("Goto operation finished")
            
            time.sleep(3)
            
            if result == True:
                # set_settings(x_stack_l, x_continuous, d_pix, d_interval, d_enable, l_enhance, heater_enable):
                set_setting(10000,500,50,5,True,is_use_LP_filter,False)
                result = try_auto_focus()
                if result == True:
                    start_stack()    
                    sleep_with_heartbeat(session_time)
                    print()
                    stop_stack()
                    print("Stacking operation finished" + save_target_name)

            else:
                print("Goto failed.")
                
            cur_dec += delta_Dec
            mosaic_index += 1
        cur_ra += delta_RA

    print("Finishing seestar_run ...", end = " ")
    end_watch_thread()
    print("Finished")
    try:
        sys.exit(130)
    except SystemExit:
        os._exit(130)
    
    
    

# seestar_run <ip_address> <target_name> <ra> <dec> <is_use_LP_filter> <session_time> <RA panel size> <Dec panel size> <RA offset factor> <Dec offset factor>
# python seestar_run.py 192.168.110.30 'Castor' '7:24:32.5' '-41:24:23.5' 0 60 2 2 1.0 1.0
# python seestar_run.py 192.168.110.30 'Castor' '7:24:32.5' '+41:24:23.5' 0 60 2 2 1.0 1.0
# python seestar_run.py 192.168.110.30 'Castor' '7:24:32.5' '41:24:23.5' 0 60 2 2 1.0 1.0
# python seestar_run.py 192.168.110.30 'Castor' 7.4090278 41.4065278 0 60 2 2 1.0 1.0
if __name__ == "__main__":
    try:
        main()
    except KeyboardInterrupt:
        print('Interrupted')
        try:
            sys.exit(130)
        except SystemExit:
            os._exit(130)
    
'''
<|MERGE_RESOLUTION|>--- conflicted
+++ resolved
@@ -1,1212 +1,1204 @@
-import socket
-import json
-import time
-from datetime import datetime
-import threading
-import sys, os
-import math
-import uuid
-from time import sleep
-
-import tzlocal
-
-from config import Config
-from seestar_util import Util
-
-
-class Seestar:
-    def __new__(cls, *args, **kwargs):
-        # print("Create a new instance of Seestar.")
-        return super().__new__(cls)
-
-    # <ip_address> <port> <device name> <device num>
-    def __init__(self, logger, host, port, device_name, device_num, is_debug=False):
-        logger.info(
-            f"Initialize the new instance of Seestar: {host}:{port}, name:{device_name}, num:{device_num}, is_debug:{is_debug}")
-
-        self.host = host
-        self.port = port
-        self.device_name = device_name
-        self.device_num = device_num
-        self.cmdid = 10000
-        self.ra = 0.0
-        self.dec = 0.0
-        self.is_watch_events = False  # Tracks if device has been started even if it never connected
-        self.op_watch = ""
-        self.op_state = ""
-        self.s = None
-        self.get_msg_thread = ""
-        self.heartbeat_msg_thread = ""
-        self.is_debug = is_debug
-        self.response_dict = {}
-        self.logger = logger
-        self.is_connected = False
-        self.site_elevation = 0
-        self.site_latitude = 0
-        self.site_longitude = 0
-        self.is_slewing = False
-        self.target_dec = 0
-        self.target_ra = 0
-        self.utcdate = time.time()
-        self.scheduler_state = "Stopped"
-        self.scheduler_item_state = "Stopped"
-        self.scheduler_item_id = ""
-        self.scheduler_item = "" # Text description of specific scheduler item that's running
-        self.mosaic_thread = ""
-        self.scheduler_thread = ""
-        self.schedule = {}
-        self.schedule['list'] = []
-        self.schedule['state'] = self.scheduler_state
-        self.schedule['current_item_id'] = ""
-        # self.schedule['current_item_detail']    # Text description for mosaic?
-        self.cur_solve_RA = -9999.0  #
-        self.cur_solve_Dec = -9999.0
-        self.cur_mosaic_nRA = -1
-        self.cur_mosaic_nDec = -1
-        self.goto_state = "complete"
-        self.connect_count = 0
-        self.below_horizon_dec_offset = 0  # we will use this to work around below horizon. This value will ve used to fool Seestar's star map
-        self.view_state = {}
-
-    def __repr__(self) -> str:
-        return f"{type(self).__name__}(host={self.host}, port={self.port})"
-
-    def heartbeat(self):  # I noticed a lot of pairs of test_connection followed by a get if nothing was going on
-        #    json_message("test_connection")
-        self.json_message("scope_get_equ_coord")
-
-    def send_message(self, data):
-        try:
-            self.s.sendall(data.encode())  # TODO: would utf-8 or unicode_escaped help here
-            return True
-        except socket.timeout:
-            return False
-        except socket.error as e:
-            # Don't bother trying to recover if watch events is False
-            self.logger.error(f"Send socket error: {e}")
-            self.disconnect()
-            if self.is_watch_events and self.reconnect():
-                return self.send_message(data)
-            return False
-
-    def socket_force_close(self):
-        if self.s:
-            try:
-                self.s.close()
-                self.s = None
-            except:
-                pass
-
-    def disconnect(self):
-        # Disconnect tries to clean up socket if it exists
-        self.is_connected = False
-        self.socket_force_close()
-
-    def reconnect(self):
-        if self.is_connected:
-            return True
-
-        try:
-            self.logger.debug(f"RECONNECTING {self.device_name}")
-
-            self.disconnect()
-
-            # note: the below isn't thread safe!  (Reconnect can be called from different threads.)
-            self.s = socket.socket(socket.AF_INET, socket.SOCK_STREAM)
-            self.s.settimeout(Config.timeout)
-            self.s.connect((self.host, self.port))
-            # self.s.settimeout(None)
-            self.is_connected = True
-            return True
-        except socket.error as e:
-            # Let's just delay a fraction of a second to avoid reconnecting too quickly
-            self.is_connected = False
-            sleep(0.1)
-            return False
-
-    def get_socket_msg(self):
-        try:
-            data = self.s.recv(1024 * 60)  # comet data is >50kb
-        except socket.timeout:
-            return None
-        except socket.error as e:
-            # todo : if general socket error, close socket, and kick off reconnect?
-            # todo : no route to host...
-            self.logger.error(f"Read socket error: {e}")
-            # todo : handle message failure
-            self.disconnect()
-            if self.is_watch_events and self.reconnect():
-                return self.get_socket_msg()
-            return None
-
-        data = data.decode("utf-8")
-        if len(data) == 0:
-            return None
-
-        self.logger.debug(f'{self.device_name} received : {data}')
-        return data
-
-    def update_equ_coord(self, parsed_data):
-        if parsed_data['method'] == "scope_get_equ_coord" and 'result' in parsed_data:
-            data_result = parsed_data['result']
-            self.ra = float(data_result['ra'])
-            self.dec = float(data_result['dec'] - self.below_horizon_dec_offset)
-
-    def update_view_state(self, parsed_data):
-        if parsed_data['method'] == "get_view_state" and 'result' in parsed_data:
-            view = parsed_data['result'].get('View')
-            if view:
-                self.view_state = view
-            #else:
-            #    self.view_state = {}
-
-    def heartbeat_message_thread_fn(self):
-        while self.is_watch_events:
-            if not self.is_connected and not self.reconnect():
-                sleep(5)
-                continue
-
-            self.heartbeat()
-            time.sleep(3)
-
-    def receive_message_thread_fn(self):
-        msg_remainder = ""
-        while self.is_watch_events:
-            # print("checking for msg")
-            data = self.get_socket_msg()
-            if data:
-                msg_remainder += data
-                first_index = msg_remainder.find("\r\n")
-
-                while first_index >= 0:
-                    first_msg = msg_remainder[0:first_index]
-                    msg_remainder = msg_remainder[first_index + 2:]
-                    parsed_data = json.loads(first_msg)  # xxx : check for errors here!
-
-                    self.logger.debug(f'{self.device_name} : {parsed_data}')
-
-                    if 'jsonrpc' in parsed_data:
-                        # {"jsonrpc":"2.0","Timestamp":"9507.244805160","method":"scope_get_equ_coord","result":{"ra":17.093056,"dec":34.349722},"code":0,"id":83}
-                        if parsed_data["method"] == "scope_get_equ_coord":
-                            self.update_equ_coord(parsed_data)
-                        if parsed_data["method"] == "get_view_state":
-                            self.update_view_state(parsed_data)
-                        # keep a running queue of last 100 responses for sync call results
-                        self.response_dict[parsed_data["id"]] = parsed_data
-                        while len(parsed_data) > 100:
-                            self.response_dict.popitem()
-
-                    elif 'Event' in parsed_data:
-                        event_name = parsed_data['Event']
-                        if event_name == self.op_watch:  # "AutoGoto" or "AutoFocus"
-                            state = parsed_data['state']
-                            self.logger.info(f'{self.device_name} state {self.op_watch} : {state}')
-                            if state == "complete" or state == "fail":
-                                self.logger.info("Goto Final State: %s", parsed_data)
-                                self.op_state = state
-                        # {'Event': 'PlateSolve', 'Timestamp': '15221.315064872', 'page': 'preview', 'tag': 'Exposure-AutoGoto', 'ac_count': 1, 'state': 'complete', 'result': {'ra_dec': [3.252308, 41.867462], 'fov': [0.712052, 1.265553], 'focal_len': 252.081757, 'angle': -175.841003, 'image_id': 1161, 'star_number': 884, 'duration_ms': 13185}}
-                        # {'Event': 'PlateSolve', 'Timestamp': '21778.539366227', 'state': 'fail', 'error': 'solve failed', 'code': 251, 'lapse_ms': 30985, 'route': []}
-
-                        elif event_name == 'ScopeGoto':
-                            self.goto_state = parsed_data['state']
-                        elif event_name == 'PlateSolve':
-                            if 'result' in parsed_data and 'ra_dec' in parsed_data['result']:
-                                self.logger.info("Plate Solve Succeeded")
-                                self.cur_solve_RA = parsed_data['result']['ra_dec'][0]
-                                self.cur_solve_Dec = parsed_data['result']['ra_dec'][1]
-                            elif parsed_data['state'] == 'fail':
-                                self.logger.info("Plate Solve Failed")
-                                self.cur_solve_RA = -1.0
-                                self.cur_solve_Dec = -1.0
-
-                    first_index = msg_remainder.find("\r\n")
-            time.sleep(0.1)
-
-    def json_message(self, instruction):
-        data = {"id": self.cmdid, "method": instruction}
-        self.cmdid += 1
-        json_data = json.dumps(data)
-        self.logger.debug(f'{self.device_name} sending: {json_data}')
-        self.send_message(json_data + "\r\n")
-
-    def json_message2(self, data):
-        if data:
-            json_data = json.dumps(data)
-            self.logger.debug(f'{self.device_name} sending2: {json_data}')
-            resp = self.send_message(json_data + "\r\n")
-
-    def send_message_param(self, data):
-        cur_cmdid = self.cmdid
-        data['id'] = cur_cmdid
-        self.cmdid += 1 # can this overflow?  not in JSON...
-        json_data = json.dumps(data)
-        self.logger.debug(f'{self.device_name} sending: {json_data}')
-        self.send_message(json_data + "\r\n")
-        return cur_cmdid
-
-    def send_message_param_sync(self, data):
-        cur_cmdid = self.send_message_param(data)
-        while cur_cmdid not in self.response_dict:
-            time.sleep(0.1)
-        self.logger.debug(f'{self.device_name} response is {self.response_dict[cur_cmdid]}')
-        return self.response_dict[cur_cmdid]
-
-    def set_setting(self, x_stack_l, x_continuous, d_pix, d_interval, d_enable, l_enhance, heater_enable):
-        # TODO:
-        #   heater_enable failed. 
-        #   lenhace should be by itself as it moves the wheel and thus need to wait a bit
-        #    data = {"id":cmdid, "method":"set_setting", "params":{"exp_ms":{"stack_l":x_stack_l,"continuous":x_continuous}, "stack_dither":{"pix":d_pix,"interval":d_interval,"enable":d_enable}, "stack_lenhance":l_enhance, "heater_enable":heater_enable}}
-        data = {"method": "set_setting", "params": {"exp_ms": {"stack_l": x_stack_l, "continuous": x_continuous},
-                                                    "stack_dither": {"pix": d_pix, "interval": d_interval,
-                                                                     "enable": d_enable}, "stack_lenhance": l_enhance}}
-        self.send_message_param(data)
-        time.sleep(2)  # to wait for filter change
-
-    def stop_goto_target(self):
-        if self.goto_state == "working":
-            if self.below_horizon_dec_offset == 0:
-                self.stop_slew()
-            self.op_state = "fail"
-
-    def is_goto(self):
-        result = self.send_message_param_sync({"method": "iscope_get_app_state"})
-        try:
-            return result["result"]["View"]["stage"] == "AutoGoto"
-        except:
-            return False
-
-    def goto_target(self, params):
-        is_j2000 = params['is_j2000']
-        in_ra = params['ra']
-        in_dec = params['dec']
-        parsed_coord = Util.parse_coordinate(is_j2000, in_ra, in_dec)
-        in_ra = parsed_coord.ra.hour
-        in_dec = parsed_coord.dec.deg
-        target_name = params['target_name']
-        self.logger.info("%s: going to target... %s %s %s, with dec offset %s", self.device_name, target_name, in_ra,
-                         in_dec, self.below_horizon_dec_offset)
-        if self.is_goto():
-            self.logger.info("Failed: mount is in goto routine.")
-            return "Failed: mount is in goto routine."
-
-        self.op_watch = 'AutoGoto'
-        if self.below_horizon_dec_offset == 0:
-            data = {}
-            data['method'] = 'iscope_start_view'
-            params = {}
-            params['mode'] = 'star'
-            ra_dec = [in_ra, in_dec]
-            params['target_ra_dec'] = ra_dec
-            params['target_name'] = target_name
-            params['lp_filter'] = False
-            data['params'] = params
-            self.actual_dec = in_dec
-            self.send_message_param(data)
-        else:
-            # do the same, but when trying to center on target, need to implement ourselves to platesolve correctly to compensate for the dec offset
-            self.goto_target_with_dec_offset_async(params)
-
-    # {"method":"scope_goto","params":[1.2345,75.0]}
-    def slew_to_ra_dec(self, params):
-        in_ra = params[0]
-        in_dec = params[1]
-        self.logger.info("%s: slew to ra, dec ... %s %s, with dec_offset of %s", self.device_name, in_ra, in_dec,
-                         self.below_horizon_dec_offset)
-        if self.is_goto():
-            self.logger.info("Failed: mount is in goto routine.")
-            return "Failed: mount is in goto routine."
-        data = {}
-        data['method'] = 'scope_goto'
-        params = [in_ra, in_dec + self.below_horizon_dec_offset]
-        data['params'] = params
-        self.goto_state = "Waiting"
-        result = self.send_message_param_sync(data)
-        if 'error' in result:
-            self.logger.info("Error: %s", result)
-            return False
-        # wait till movement is finished
-        while self.goto_state != "complete":
-            if self.scheduler_state == "Stopping":
-                return False
-            time.sleep(2)
-        return True
-
-    def set_below_horizon_dec_offset(self, offset):
-        if self.is_goto():
-            self.logger.info("Failed: mount is in goto routine.")
-            return "Failed: mount is in goto routine."
-        # offset between 0 to 90
-        dec_diff = offset - self.below_horizon_dec_offset
-        if dec_diff == 0:
-            return "No offset changed"
-        else:
-            old_offset = self.below_horizon_dec_offset
-            old_dec = self.dec
-            self.below_horizon_dec_offset = offset
-            result = self.sync_target([self.ra, self.dec])
-            if 'error' in result:
-                self.below_horizon_dec_offset = old_offset
-                self.sync_target([self.ra, old_dec])
-                self.logger.info(result)
-                self.logger.info("Failed to set dec offset. Move the mount up first?")
-                return result
-
-    def sync_target(self, params):
-        in_ra = params[0]
-        in_dec = params[1]
-        self.logger.info("%s: sync to target... %s %s with dec_offset of %s", self.device_name, in_ra, in_dec,
-                         self.below_horizon_dec_offset)
-        if self.is_goto():
-            self.logger.info("Failed: mount is in goto routine.")
-            return "Failed: mount is in goto routine."
-        data = {}
-        data['method'] = 'scope_sync'
-        data['params'] = [in_ra, in_dec + self.below_horizon_dec_offset]
-        result = self.send_message_param_sync(data)
-        if 'error' in result:
-            self.logger.info("Failed to sync: %s", result)
-        return result
-
-    def stop_slew(self):
-        self.logger.info("%s: stopping slew...", self.device_name)
-        data = {}
-        data['method'] = 'iscope_stop_view'
-        params = {}
-        params['stage'] = 'AutoGoto'
-        data['params'] = params
-        self.send_message_param(data)
-        # TODO: need to handle this for our custom goto for below horizon too
-
-    # {"method":"scope_speed_move","params":{"speed":4000,"angle":270,"dur_sec":10}}
-    def move_scope(self, in_angle, in_speed, in_dur=3):
-        self.logger.info("%s: moving slew angle: %s, speed: %s, dur: %s", self.device_name, in_angle, in_speed, in_dur)
-        if self.is_goto():
-            self.logger.info("Failed: mount is in goto routine.")
-            return "Failed: mount is in goto routine."
-        data = {}
-        data['method'] = 'scope_speed_move'
-        params = {}
-        params['speed'] = in_speed
-        params['angle'] = in_angle
-        params['dur_sec'] = in_dur
-        data['params'] = params
-        self.send_message_param_sync(data)
-
-    def start_auto_focus(self):
-        self.json_message("start_auto_focuse")
-        # todo: wait for focus complete instead of just simply sleep
-        time.sleep(1)
-
-    def try_auto_focus(self, try_count):
-        focus_count = 0
-        result = False
-        while focus_count < try_count and result == False:
-            self.logger.info("%s: focusing try %s of %s...", self.device_name, str(focus_count + 1), str(try_count))
-            self.start_auto_focus()
-            result = self.wait_end_op("AutoFocus")
-            focus_count += 1
-            if result != True:
-                time.sleep(5)
-
-        if result == True:
-            self.logger.info("%s: Auto focus completed!", self.device_name)
-            return True
-        else:
-            self.logger.info("%s: Auto focus failed!", self.device_name)
-            return False
-
-    def stop_stack(self):
-        self.logger.info("%s: stop stacking...", self.device_name)
-        data = {}
-        data['method'] = 'iscope_stop_view'
-        params = {}
-        params['stage'] = 'Stack'
-        data['params'] = params
-        self.send_message_param(data)
-
-    def play_sound(self, in_sound_id: int):
-        self.logger.info("%s: playing sound...", self.device_name)
-        req = {}
-        req['method'] = 'play_sound'
-        params = {}
-        params['num'] = in_sound_id
-        req['params'] = params
-        self.send_message_param(req)
-        time.sleep(1)
-
-    # {"target_name":"test_target","ra":1.234, "dec":-12.34}
-    # take into account self.below_horizon_dec_offset for platesolving, using low level move and custom plate solving logic
-    def goto_target_with_dec_offset_async(self, params):
-        # first, go to position (ra, cur_dec)
-        if params["ra"] < 0:
-            if self.last_sync_RA >= 0:
-                target_ra = self.ra
-                target_dec = self.dec
-            else:
-                target_ra = self.ra
-                target_dec = self.dec
-        else:
-            target_ra = params["ra"]
-            target_dec = params["dec"]
-        self.logger.info("trying to go with explicit dec offset logic: %s %s %s", target_ra, target_dec,
-                         self.below_horizon_dec_offset)
-
-        result = self.slew_to_ra_dec([target_ra, target_dec])
-        if result == True:
-            self.set_target_name(params["target_name"])
-            # repeat plate solve and adjust position as needed
-            threading.Thread(target=lambda: self.auto_center_thread(target_ra, target_dec)).start()
-            return True
-        else:
-            self.logger.info("Failed to slew")
-            return False
-
-    # after we goto_ra_dec, we can do a platesolve and refine until we are close enough
-    def auto_center_thread(self, target_ra, target_dec):
-        self.logger.info("In auto center logic...")
-        self.cur_solve_RA = -9999.0
-        self.cur_solve_Dec = -9999.0
-        self.op_watch = "AutoGoto"
-        self.op_state = "working"
-        while self.scheduler_state != "Stopping" and self.op_state == "working":
-            # wait a bit to ensure we have preview image data
-            time.sleep(1)
-            self.send_message_param({"method": "start_solve"})
-            # reset it immediately so the other wather thread can update the solved position 
-            self.cur_solve_RA = -9999.0
-            self.cur_solve_Dec = -9999.0
-            # if we have not platesolve yet, then repeat
-            while self.cur_solve_RA < -1000:
-                if self.scheduler_state == "Stopping" or self.op_state != "working":
-                    self.logger.info("auto center thread stopped because the scheduler was requested to stop")
-                    return
-                time.sleep(1)
-                continue
-            # if we failed platesolve:
-            if self.cur_solve_RA < 0:
-                self.op_state = "fail"
-                self.logger.info("auto center failed")
-                return
-
-            delta_ra = self.cur_solve_RA - target_ra
-            delta_dec = self.cur_solve_Dec - target_dec
-
-            distance_square = delta_ra * delta_ra + delta_dec * delta_dec
-            if (distance_square < 1.0e-3):
-                self.op_state = "complete"
-                self.logger.info("auto center completed")
-                return
-            else:
-                self.sync_target([self.cur_solve_RA, self.cur_solve_Dec])
-                self.slew_to_ra_dec([target_ra, target_dec])
-        self.logger.info("auto center thread stopped because the scheduler was requested to stop")
-        self.op_state = "fail"
-        return
-
-    def start_stack(self, params={"gain": 80, "restart": True}):
-        stack_gain = params["gain"]
-        result = self.send_message_param_sync(
-            {"method": "iscope_start_stack", "params": {"restart": params["restart"]}})
-        self.logger.info(result)
-        result = self.send_message_param_sync({"method": "set_control_value", "params": ["gain", stack_gain]})
-        self.logger.info(result)
-        return not "error" in result
-
-    def get_last_image(self, params):
-        album_result = self.send_message_param_sync({"method": "get_albums"})
-        album_result = album_result["result"]
-        parent_folder = album_result["path"]
-        first_list = album_result["list"][0]
-        is_subframe = params["is_subframe"]
-        result_url = ""
-        result_name = None
-        self.logger.info("first_list: %s", first_list)
-        for files in first_list["files"]:
-            if (is_subframe and files["name"].endswith("-sub")) or (
-                    not is_subframe and not files["name"].endswith("-sub")):
-                result_url = files["thn"]
-                result_name = files["name"]
-                break
-        if not params["is_thumb"]:
-            result_url = result_url.partition("_thn.jpg")[0] + ".jpg"
-        return {"url": "http://" + self.host + "/" + parent_folder + "/" + result_url,
-                "name": result_name}
-
-    # move from -90 to this latitude
-    # speed 1000 for 20 seconds is 90 degrees
-    # can move at most 10 secs each
-    def move_up_dec_thread_fn(self):
-        # move 10 degrees from Polaris
-        total_move = 170
-        subtotal_move = 0
-        #        self.sync_target([0.0, -89.0])
-        while subtotal_move < total_move:
-            cur_move = min(45, total_move - subtotal_move)  # 45 = 90/20/10
-            move_time = cur_move * 20.0 / 90.0
-            self.move_scope(90, 1000, round(move_time))
-            subtotal_move += cur_move
-            time.sleep(move_time + 1)
-            #       self.sync_target([0.0, 80.0])
-
-    def action_start_up_sequence(self, params):
-        tz_name = tzlocal.get_localzone_name()
-        tz = tzlocal.get_localzone()
-        now = datetime.now(tz)
-        date_json = {}
-        date_json["year"] = now.year
-        date_json["mon"] = now.month
-        date_json["day"] = now.day
-        date_json["hour"] = now.hour
-        date_json["min"] = now.minute
-        date_json["sec"] = now.second
-        date_json["time_zone"] = tz_name
-        date_data = {}
-        date_data['method'] = 'pi_set_time'
-        date_data['params'] = [date_json]
-
-        loc_data = {}
-        loc_param = {}
-        # special loc for south pole: (-90, 0)
-        if params['lat'] == 0 and params[
-            'lon'] == 0:  # special case of (0,0,) will use the ip address to estimate the location
-            coordinates = Util.get_current_gps_coordinates()
-            if coordinates is not None:
-                latitude, longitude = coordinates
-                self.logger.info(f"Your current GPS coordinates are:")
-                self.logger.info(f"Latitude: {latitude}")
-                self.logger.info(f"Longitude: {longitude}")
-                params['lat'] = latitude
-                params['lon'] = longitude
-        loc_param['lon'] = params['lon']
-        loc_param['lat'] = params['lat']
-        loc_param['force'] = False
-        loc_data['method'] = 'set_user_location'
-        loc_data['params'] = loc_param
-        lang_data = {}
-        lang_data['method'] = 'set_setting'
-        lang_data['params'] = {'lang': 'en'}
-
-        self.logger.info("verify datetime string: %s", date_data)
-        self.logger.info("verify location string: %s", loc_data)
-
-        self.send_message_param_sync({"method": "pi_is_verified"})
-        self.send_message_param_sync(date_data)
-        self.send_message_param_sync(loc_data)
-        self.send_message_param_sync(lang_data)
-
-        # move the arm up using a thread runner
-        # move 10 degrees from polaris
-        move_up_dec_thread = threading.Thread(target=lambda: self.move_up_dec_thread_fn())
-        move_up_dec_thread.start()
-
-    # {"method":"set_sequence_setting","params":[{"group_name":"Kai_goto_target_name"}]}
-    def set_target_name(self, name):
-        req = {}
-        req['method'] = 'set_sequence_setting'
-        params = {}
-        params['group_name'] = name
-        req['params'] = [params]
-        self.send_message_param_sync(req)
-
-    def spectra_thread_fn(self, params):
-
-        # unlike Mosaic, we can't depend on platesolve to find star, so all movement is by simple motor movement
-
-        center_RA = params["ra"]
-        center_Dec = params["dec"]
-        is_j2000 = params['is_j2000']
-        target_name = params["target_name"]
-        session_length = params["session_time_sec"]
-        stack_params = {"gain": params["gain"], "restart": True}
-        spacing = [5.3, 6.2, 6.5, 7.1, 8.0, 8.9, 9.2, 9.8]
-        is_LP = [False, False, True, False, False, False, True, False]
-        num_segments = len(spacing)
-
-        parsed_coord = Util.parse_coordinate(is_j2000, center_RA, center_Dec)
-        center_RA = parsed_coord.ra.hour
-        center_Dec = parsed_coord.dec.deg
-
-        # 60s for the star
-        exposure_time_per_segment = round((session_length - 60.0) / num_segments)
-        if center_RA < 0:
-            if self.last_sync_RA >= 0:
-                center_RA = self.ra
-                center_Dec = self.dec
-                self.slew_to_ra_dec(self, [center_RA, center_Dec])
-            else:
-                center_RA = self.ra
-                center_Dec = self.dec
-        else:
-            # move to target
-            self.slew_to_ra_dec(self, [center_RA, center_Dec])
-
-        # take one minute exposure for the star
-        if self.scheduler_state != "Running":
-            self.scheduler_state = "Stopped"
-            self.scheduler_item_state = "Stopped"
-            return
-        self.set_target_name(target_name + "_star")
-        if not self.start_stack(stack_params):
-            return
-        time.sleep(60)
-        self.stop_stack()
-
-        # capture spectra
-        cur_dec = center_Dec
-        for index in range(len(spacing)):
-            if self.scheduler_state != "Running":
-                self.scheduler_state = "Stopped"
-                self.scheduler_item_state = "Stopped"
-                return
-            cur_dec = center_Dec + spacing[index]
-            self.send_message_param_sync({"method": "set_setting", "params": {"stack_lenhance": is_LP[index]}})
-            self.slew_to_ra_dec([center_RA, cur_dec])
-            self.set_target_name(target_name + "_spec_" + str(index + 1))
-            if not self.start_stack(stack_params):
-                return
-            count_down = exposure_time_per_segment
-            while count_down > 0:
-                if self.scheduler_state != "Running":
-                    self.stop_stack()
-                    self.scheduler_state = "Stopped"
-                    self.scheduler_item_state = "Stopped"
-                    return
-                time.sleep(10)
-                count_down -= 10
-            self.stop_stack()
-
-        self.logger.info("Finished spectra mosaic.")
-        self.scheduler_item_state = "Stopped"
-
-    # {"target_name":"kai_Vega", "ra":-1.0, "dec":-1.0, "is_use_lp_filter_too":true, "session_time_sec":600, "grating_lines":300}
-    def start_spectra_item(self, params):
-        if self.scheduler_state != "Running":
-            self.logger.info("Run Scheduler is stopping")
-            self.scheduler_state = "Stopped"
-            return
-        self.scheduler_item_state = "Running"
-        self.mosaic_thread = threading.Thread(target=lambda: self.spectra_thread_fn(params))
-        self.mosaic_thread.start()
-
-    def mosaic_thread_fn(self, target_name, center_RA, center_Dec, is_use_LP_filter, session_time, nRA, nDec,
-                         overlap_percent, gain, is_use_autofocus, selected_panels):
-        spacing_result = Util.mosaic_next_center_spacing(center_RA, center_Dec, overlap_percent)
-        delta_RA = spacing_result[0]
-        delta_Dec = spacing_result[1]
-
-        is_use_selected_panels = not selected_panels == ""
-        if is_use_selected_panels:
-            panel_set = selected_panels.split(';')
-
-        # adjust mosaic center if num panels is even
-        if nRA % 2 == 0:
-            center_RA += delta_RA / 2
-        if nDec % 2 == 0:
-            center_Dec += delta_Dec / 2
-
-        sleep_time_per_panel = round(session_time / nRA / nDec)
-
-        cur_dec = center_Dec - int(nDec / 2) * delta_Dec
-        for index_dec in range(nDec):
-            self.cur_mosaic_nDec = index_dec+1
-            spacing_result = Util.mosaic_next_center_spacing(center_RA, cur_dec, overlap_percent)
-            delta_RA = spacing_result[0]
-            cur_ra = center_RA - int(nRA / 2) * spacing_result[0]
-            for index_ra in range(nRA):
-                self.cur_mosaic_nRA = index_ra+1
-                if self.scheduler_state != "Running":
-                    self.logger.info("Mosaic mode was requested to stop. Stopping")
-                    self.scheduler_state = "Stopped"
-                    self.scheduler_item_state = "Stopped"
-                    self.cur_mosaic_nDec = -1
-                    self.cur_mosaic_nRA = -1
-                    return
-                
-                # check if we are doing a subset of the panels
-                panel_string = str(index_ra + 1) + str(index_dec + 1)
-                if is_use_selected_panels and panel_string not in panel_set:
-                    cur_ra += delta_RA
-                    continue
-
-                if nRA == 1 and nDec == 1:
-                    save_target_name = target_name
-                else:
-                    save_target_name = target_name + "_" + panel_string
-                self.logger.info("goto %s", (cur_ra, cur_dec))
-                # set_settings(x_stack_l, x_continuous, d_pix, d_interval, d_enable, l_enhance, heater_enable):
-                # TODO: Need to set correct parameters
-                self.send_message_param_sync({"method": "set_setting", "params": {"stack_lenhance": False}})
-                self.goto_target({'ra': cur_ra, 'dec': cur_dec, 'is_j2000': False, 'target_name': save_target_name})
-                result = self.wait_end_op("AutoGoto")
-                self.logger.info("Goto operation finished")
-
-                time.sleep(3)
-
-                if result == True:
-                    self.send_message_param_sync(
-                        {"method": "set_setting", "params": {"stack_lenhance": is_use_LP_filter}})
-
-                    if is_use_autofocus == True:
-                        result = self.try_auto_focus(2)
-                    if result == False:
-                        self.logger.info("Failed to auto focus, but will continue to next panel anyway.")
-                        result = True
-                    if result == True:
-                        time.sleep(4)
-                        if not self.start_stack({"gain": gain, "restart": True}):
-                            return
-
-                        for i in range(sleep_time_per_panel):
-                            if self.scheduler_state != "Running":
-                                self.logger.info("Scheduler was requested to stop. Stopping current mosaic.")
-                                self.stop_stack()
-                                self.scheduler_item_state = "Stopped"
-                                self.scheduler_state = "Stopped"
-                                return
-                            time.sleep(1)
-
-                        self.stop_stack()
-                        self.logger.info("Stacking operation finished" + save_target_name)
-                else:
-                    self.logger.info("Goto failed.")
-
-                cur_ra += delta_RA
-            cur_dec += delta_Dec
-        self.logger.info("Finished mosaic.")
-        self.scheduler_item_state = "Stopped"
-        self.cur_mosaic_nDec = -1
-        self.cur_mosaic_nRA = -1
-
-    def start_mosaic_item(self, params):
-        if self.scheduler_state != "Running":
-            self.logger.info("Run Scheduler is stopping")
-            self.scheduler_state = "Stopped"
-            return
-        self.scheduler_item_state = "Running"
-        target_name = params['target_name']
-        center_RA = params['ra']
-        center_Dec = params['dec']
-        is_j2000 = params['is_j2000']
-        is_use_LP_filter = params['is_use_lp_filter']
-        session_time = params['session_time_sec']
-        nRA = params['ra_num']
-        nDec = params['dec_num']
-        overlap_percent = params['panel_overlap_percent']
-        gain = params['gain']
-        if 'is_use_autofocus' in params:
-            is_use_autofocus = params['is_use_autofocus']
-        else:
-            is_use_autofocus = False
-        if not 'selected_panels' in params:
-            selected_panels = ""
-        else:
-            selected_panels = params['selected_panels']
-
-        # verify mosaic pattern
-        if nRA < 1 or nDec < 0:
-            self.logger.info("Mosaic size is invalid")
-            self.scheduler_item_state = "Stopped"
-            return
-
-        if not isinstance(center_RA, str) and center_RA < 0:
-            center_RA = self.ra
-            center_Dec = self.dec
-            is_j2000 = False
-
-        parsed_coord = Util.parse_coordinate(is_j2000, center_RA, center_Dec)
-        center_RA = parsed_coord.ra.hour
-        center_Dec = parsed_coord.dec.deg
-
-        # print input requests
-        self.logger.info("received parameters:")
-        self.logger.info("  target        : " + target_name)
-        self.logger.info("  RA            : %s", center_RA)
-        self.logger.info("  Dec           : %s", center_Dec)
-        self.logger.info("  use LP filter : %s", is_use_LP_filter)
-        self.logger.info("  session time  : %s", session_time)
-        self.logger.info("  RA num panels : %s", nRA)
-        self.logger.info("  Dec num panels: %s", nDec)
-        self.logger.info("  overlap %%     : %s", overlap_percent)
-        self.logger.info("  gain          : %s", gain)
-        self.logger.info("  use autofocus : %s", is_use_autofocus)
-        self.logger.info("  select panels : %s", selected_panels)
-
-        self.mosaic_thread = threading.Thread(
-            target=lambda: self.mosaic_thread_fn(target_name, center_RA, center_Dec, is_use_LP_filter, session_time,
-                                                 nRA, nDec, overlap_percent, gain, is_use_autofocus, selected_panels))
-        self.mosaic_thread.start()
-
-    def get_schedule(self):
-        self.schedule['state'] = self.scheduler_state
-        return self.schedule
-
-    def create_schedule(self):
-        if self.scheduler_state == "Running":
-            return "scheduler is still active"
-        if self.scheduler_state == "Stopping":
-            self.scheduler_state = "Stopped"
-        self.schedule = {}
-        self.schedule['state'] = self.scheduler_state
-        self.schedule['list'] = []
-        return self.schedule
-
-    def add_schedule_item(self, params):
-        if self.scheduler_state != "Stopped":
-            return "scheduler is still active"
-        if params['action'] == 'start_mosaic':
-            mosaic_params = params['params']
-            if not isinstance(mosaic_params['ra'], str):
-                if mosaic_params['ra'] < 0:
-                    mosaic_params['ra'] = self.ra
-                    mosaic_params['dec'] = self.dec
-                    mosaic_params['is_j2000'] = False
-        params['id'] = str(uuid.uuid4())
-        self.schedule['list'].append(params)
-        return self.schedule
-
-    # shortcut to start a new scheduler with only a mosaic request
-    def start_mosaic(self, params):
-        if self.scheduler_state != "Stopped":
-            return "An existing scheduler is active. Returned with no action."
-        self.create_schedule()
-        schedule_item = {}
-        schedule_item['action'] = "start_mosaic"
-        schedule_item['params'] = params
-        self.add_schedule_item(schedule_item)
-        self.start_scheduler()
-        return "Mosaic started."
-
-    # shortcut to start a new scheduler with only a spectra request
-    def start_spectra(self, params):
-        if self.scheduler_state != "Stopped":
-            return "An existing scheduler is active. Returned with no action."
-        self.create_schedule()
-        schedule_item = {}
-        schedule_item['action'] = "start_spectra"
-        schedule_item['params'] = params
-        self.add_schedule_item(schedule_item)
-        self.start_scheduler()
-
-    def start_scheduler(self):
-        if self.scheduler_state != "Stopped":
-            return "An existing scheduler is active. Returned with no action."
-        self.scheduler_thread = threading.Thread(target=lambda: self.scheduler_thread_fn(), daemon=True)
-        self.scheduler_thread.name = f"SchedulerThread.{self.device_name}"
-        self.scheduler_thread.start()
-        return "Scheduler started"
-
-    def scheduler_thread_fn(self):
-        self.scheduler_state = "Running"
-        self.play_sound(80)
-
-        for item in self.schedule['list']:
-            if self.scheduler_state != "Running":
-                break
-            self.schedule['current_item_id'] = item.get('id', 'UNKNOWN')
-            action = item['action']
-            if action == 'start_mosaic':
-                self.start_mosaic_item(item['params'])
-                while self.scheduler_item_state == "Running":
-                    time.sleep(2)
-            elif action == 'start_spectra':
-                self.start_spectra_item(item['params'])
-                while self.scheduler_item_state == "Running":
-                    time.sleep(2)
-            elif action == 'auto_focus':
-                self.try_auto_focus(item['params']['try_count'])
-            elif action == 'shutdown':
-                self.scheduler_state = "Stopped"
-                self.json_message("pi_shutdown")
-                break
-            # elif action == 'set_wheel_position' or action == 'pi_output_set2':
-                
-            elif action == 'wait_for':
-                sleep_time = item['params']['timer_sec']
-                sleep_count = 0
-                while sleep_count < sleep_time and self.scheduler_state == "Running":
-                    time.sleep(2)
-                    sleep_count += 2
-            elif action == 'wait_until':
-                wait_until_time = item['params']['local_time'].split(":")
-                time_hour = int(wait_until_time[0])
-                time_minute = int(wait_until_time[1])
-                while self.scheduler_state == "Running":
-                    local_time = datetime.now()
-                    if local_time.hour == time_hour and local_time.minute == time_minute:
-                        break
-                    time.sleep(2)
-<<<<<<< HEAD
-            elif action == 'set_wheel_position':
-                data = {}
-                data['method'] = action
-                data['params'] = item['params'] 
-                result = self.send_message_param_sync(data)
-=======
-            else:
-                request = {'method':action, 'params':item['params']}
-                self.send_message_param_sync(request)
->>>>>>> a7ca2610
-
-        self.scheduler_state = "Stopped"
-        self.schedule['current_item_id'] = ""
-        self.logger.info("Scheduler Stopped.")
-        self.play_sound(82)
-
-    def stop_scheduler(self):
-        if self.scheduler_state == "Running":
-            self.scheduler_state = "Stopping"
-            self.stop_slew()
-            self.stop_stack()
-            self.play_sound(83)
-        else:
-            self.scheduler_state = "Stopping"
-            self.logger.info("Scheduler is not running while trying to stop!")
-
-    def wait_end_op(self, in_op_name):
-        self.op_watch = in_op_name
-        self.op_state = "working"
-
-        while self.op_state == "working":
-            time.sleep(1)
-        return self.op_state == "complete"
-
-    # def sleep_with_heartbeat(self, in_sleep_time):
-    #     stacking_timer = 0
-    #     while stacking_timer < in_sleep_time:         # stacking time per segment
-    #         stacking_timer += 1
-    #         time.sleep(1)
-    #         print(self.device_name, ": session elapsed ", str(stacking_timer) + "s of " + str(in_sleep_time) + "s", end= "\r")
-
-    # def parse_ra_to_float(self, ra_string):
-    #     # Split the RA string into hours, minutes, and seconds
-    #     hours, minutes, seconds = map(float, ra_string.split(':'))
-
-    #     # Convert to decimal degrees
-    #     ra_decimal = hours + minutes / 60 + seconds / 3600
-
-    #     return ra_decimal
-
-    def parse_dec_to_float(self, dec_string):
-        # Split the Dec string into degrees, minutes, and seconds
-        if dec_string[0] == '-':
-            sign = -1
-            dec_string = dec_string[1:]
-        else:
-            sign = 1
-        degrees, minutes, seconds = map(float, dec_string.split(':'))
-
-        # Convert to decimal degrees
-        dec_decimal = sign * degrees + minutes / 60 + seconds / 3600
-
-        return dec_decimal
-
-    def start_watch_thread(self):
-        # only bail if is_watch_events is true
-        if self.is_watch_events:
-            return
-        else:
-            self.is_watch_events = True
-
-            for i in range(3, 0, -1):
-                if self.reconnect():
-                    self.logger.info(f'{self.device_name}: Connected')
-                    break
-                else:
-                    self.logger.info(f'{self.device_name}: Connection Failed, is Seestar turned on?')
-                    time.sleep(1)
-            else:
-                self.logger.info(
-                    f'{self.device_name}: Could not establish connection to Seestar. Starting in offline mode')
-
-            try:
-                # Start up heartbeat and receive threads
-                self.op_watch = ""
-
-                self.get_msg_thread = threading.Thread(target=self.receive_message_thread_fn, daemon=True)
-                self.get_msg_thread.name = f"ALPReceiveMessageThread.{self.device_name}"
-                self.get_msg_thread.start()
-
-                self.heartbeat_msg_thread = threading.Thread(target=self.heartbeat_message_thread_fn, daemon=True)
-                self.heartbeat_msg_thread.name = f"ALPHeartbeatMessageThread.{self.device_name}"
-                self.heartbeat_msg_thread.start()
-            except Exception as ex:
-                # todo : Disconnect socket and set is_watch_events false
-                pass
-
-    def end_watch_thread(self):
-        # I think it should be is_watch_events instead of is_connected...
-        if self.is_connected == True:
-            self.logger.info("End watch thread!")
-            self.is_watch_events = False
-            self.get_msg_thread.join(timeout=7)
-            self.heartbeat_msg_thread.join(timeout=7)
-            self.s.close()
-            self.is_connected = False
-
-
-if __name__ == '__main__':
-    try:
-        if len(sys.argv) != 5:
-            print(sys.argv[0], " <ip_address> <port> <device name> <device num>")
-            sys.exit()
-        seestar_core = Seestar(sys.argv[1], int(sys.argv[2]), sys.argv[3], int(sys.argv[4]), is_debug=True)
-        seestar_core.start_watch_thread()
-        request = {}
-        request['method'] = 'iscope_stop_view'
-        print("sync response: ", seestar_core.send_message_param_sync(request))
-        time.sleep(10)
-        seestar_core.end_watch_thread()
-    except KeyboardInterrupt:
-        print('Interrupted')
-        seestar_core.end_watch_thread()
-        try:
-            sys.exit(130)
-        except SystemExit:
-            os._exit(130)
-
-'''    
-def main():
-    global is_debug
-    
-    version_string = "1.0.0b1"
-    print("seestar_run version: ", version_string)
-    
-    if len(sys.argv) != 11 and len(sys.argv) != 12:
-        print("expected seestar_run <ip_address> <target_name> <ra> <dec> <is_use_LP_filter> <session_time> <RA panel size> <Dec panel size> <RA offset factor> <Dec offset factor>")
-        sys.exit()
-    
-    in_host = sys.argv[1]
-    target_name = sys.argv[2]
-    try:
-        center_RA = float(sys.argv[3])
-    except ValueError:
-        center_RA = parse_ra_to_float(sys.argv[3])
-        
-    try:
-        center_Dec = float(sys.argv[4])
-    except ValueError:
-        center_Dec = parse_dec_to_float(sys.argv[4])
-    
-    is_use_LP_filter = sys.argv[5] == '1'
-    session_time = int(sys.argv[6])
-    nRA = int(sys.argv[7])
-    nDec = int(sys.argv[8])
-    mRA = float(sys.argv[9])
-    mDec = float(sys.argv[10])
-    is_debug = False
-
-    if len(sys.argv) == 12:
-        is_debug = sys.argv[11]=="Kai"
-        
-    print(in_host, target_name, center_RA, center_Dec, is_use_LP_filter, session_time, nRA, nDec, mRA, mDec)
-    
-    # verify mosaic pattern
-    if nRA < 1 or nDec < 0:
-        print("Mosaic size is invalid")
-        sys.exit()
-    
-    print("nRA: %d", nRA)
-    print("nDec:%d", nDec)
-    
-    in_port = 4700 
-    delta_RA = 0.06
-    delta_Dec = 0.9
-
-    start_watch_thread(in_host, in_port)
-        
-    # flush the socket input stream for garbage
-    #get_socket_msg()
-    
-    if center_RA < 0:
-        # wait until we get a valid eq coordinate from the thread
-        while ra == 0:
-            time.sleep(1)              
-        center_RA = ra
-        center_Dec = dec
-        
-    # print input requests
-    print("received parameters:")
-    print("  ip address    : " + HOST)
-    print("  target        : " + target_name)
-    print("  RA            : ", center_RA)
-    print("  Dec           : ", center_Dec)
-    print("  use LP filter : ", is_use_LP_filter)
-    print("  session time  : ", session_time)
-    print("  RA num panels : ", nRA)
-    print("  Dec num panels: ", nDec)
-    print("  RA offset x   : ", mRA)
-    print("  Dec offset x  : ", mDec)
-    
-    delta_RA *= mRA
-    delta_Dec *= mDec
-    
-    # adjust mosaic center if num panels is even
-    if nRA % 2 == 0:
-        center_RA += delta_RA/2
-    if nDec % 2 == 0:
-        center_Dec += delta_Dec/2
-            
-  
-    mosaic_index = 0
-    cur_ra = center_RA-int(nRA/2)*delta_RA
-    for index_ra in range(nRA):
-        cur_dec = center_Dec-int(nDec/2)*delta_Dec
-        for index_dec in range(nDec):
-            if nRA == 1 and nDec == 1:
-                save_target_name = target_name
-            else:
-                save_target_name = target_name+"_"+str(index_ra+1)+str(index_dec+1)
-            print("goto ", (cur_ra, cur_dec))
-            # set_settings(x_stack_l, x_continuous, d_pix, d_interval, d_enable, l_enhance, heater_enable):
-            set_setting(10000,500,50,5,True,False,False)    # switch off LP filter to get more stars
-            goto_target(cur_ra, cur_dec, save_target_name)
-            result = wait_end_op("AutoGoto")
-            print("Goto operation finished")
-            
-            time.sleep(3)
-            
-            if result == True:
-                # set_settings(x_stack_l, x_continuous, d_pix, d_interval, d_enable, l_enhance, heater_enable):
-                set_setting(10000,500,50,5,True,is_use_LP_filter,False)
-                result = try_auto_focus()
-                if result == True:
-                    start_stack()    
-                    sleep_with_heartbeat(session_time)
-                    print()
-                    stop_stack()
-                    print("Stacking operation finished" + save_target_name)
-
-            else:
-                print("Goto failed.")
-                
-            cur_dec += delta_Dec
-            mosaic_index += 1
-        cur_ra += delta_RA
-
-    print("Finishing seestar_run ...", end = " ")
-    end_watch_thread()
-    print("Finished")
-    try:
-        sys.exit(130)
-    except SystemExit:
-        os._exit(130)
-    
-    
-    
-
-# seestar_run <ip_address> <target_name> <ra> <dec> <is_use_LP_filter> <session_time> <RA panel size> <Dec panel size> <RA offset factor> <Dec offset factor>
-# python seestar_run.py 192.168.110.30 'Castor' '7:24:32.5' '-41:24:23.5' 0 60 2 2 1.0 1.0
-# python seestar_run.py 192.168.110.30 'Castor' '7:24:32.5' '+41:24:23.5' 0 60 2 2 1.0 1.0
-# python seestar_run.py 192.168.110.30 'Castor' '7:24:32.5' '41:24:23.5' 0 60 2 2 1.0 1.0
-# python seestar_run.py 192.168.110.30 'Castor' 7.4090278 41.4065278 0 60 2 2 1.0 1.0
-if __name__ == "__main__":
-    try:
-        main()
-    except KeyboardInterrupt:
-        print('Interrupted')
-        try:
-            sys.exit(130)
-        except SystemExit:
-            os._exit(130)
-    
-'''
+import socket
+import json
+import time
+from datetime import datetime
+import threading
+import sys, os
+import math
+import uuid
+from time import sleep
+
+import tzlocal
+
+from config import Config
+from seestar_util import Util
+
+
+class Seestar:
+    def __new__(cls, *args, **kwargs):
+        # print("Create a new instance of Seestar.")
+        return super().__new__(cls)
+
+    # <ip_address> <port> <device name> <device num>
+    def __init__(self, logger, host, port, device_name, device_num, is_debug=False):
+        logger.info(
+            f"Initialize the new instance of Seestar: {host}:{port}, name:{device_name}, num:{device_num}, is_debug:{is_debug}")
+
+        self.host = host
+        self.port = port
+        self.device_name = device_name
+        self.device_num = device_num
+        self.cmdid = 10000
+        self.ra = 0.0
+        self.dec = 0.0
+        self.is_watch_events = False  # Tracks if device has been started even if it never connected
+        self.op_watch = ""
+        self.op_state = ""
+        self.s = None
+        self.get_msg_thread = ""
+        self.heartbeat_msg_thread = ""
+        self.is_debug = is_debug
+        self.response_dict = {}
+        self.logger = logger
+        self.is_connected = False
+        self.site_elevation = 0
+        self.site_latitude = 0
+        self.site_longitude = 0
+        self.is_slewing = False
+        self.target_dec = 0
+        self.target_ra = 0
+        self.utcdate = time.time()
+        self.scheduler_state = "Stopped"
+        self.scheduler_item_state = "Stopped"
+        self.scheduler_item_id = ""
+        self.scheduler_item = "" # Text description of specific scheduler item that's running
+        self.mosaic_thread = ""
+        self.scheduler_thread = ""
+        self.schedule = {}
+        self.schedule['list'] = []
+        self.schedule['state'] = self.scheduler_state
+        self.schedule['current_item_id'] = ""
+        # self.schedule['current_item_detail']    # Text description for mosaic?
+        self.cur_solve_RA = -9999.0  #
+        self.cur_solve_Dec = -9999.0
+        self.cur_mosaic_nRA = -1
+        self.cur_mosaic_nDec = -1
+        self.goto_state = "complete"
+        self.connect_count = 0
+        self.below_horizon_dec_offset = 0  # we will use this to work around below horizon. This value will ve used to fool Seestar's star map
+        self.view_state = {}
+
+    def __repr__(self) -> str:
+        return f"{type(self).__name__}(host={self.host}, port={self.port})"
+
+    def heartbeat(self):  # I noticed a lot of pairs of test_connection followed by a get if nothing was going on
+        #    json_message("test_connection")
+        self.json_message("scope_get_equ_coord")
+
+    def send_message(self, data):
+        try:
+            self.s.sendall(data.encode())  # TODO: would utf-8 or unicode_escaped help here
+            return True
+        except socket.timeout:
+            return False
+        except socket.error as e:
+            # Don't bother trying to recover if watch events is False
+            self.logger.error(f"Send socket error: {e}")
+            self.disconnect()
+            if self.is_watch_events and self.reconnect():
+                return self.send_message(data)
+            return False
+
+    def socket_force_close(self):
+        if self.s:
+            try:
+                self.s.close()
+                self.s = None
+            except:
+                pass
+
+    def disconnect(self):
+        # Disconnect tries to clean up socket if it exists
+        self.is_connected = False
+        self.socket_force_close()
+
+    def reconnect(self):
+        if self.is_connected:
+            return True
+
+        try:
+            self.logger.debug(f"RECONNECTING {self.device_name}")
+
+            self.disconnect()
+
+            # note: the below isn't thread safe!  (Reconnect can be called from different threads.)
+            self.s = socket.socket(socket.AF_INET, socket.SOCK_STREAM)
+            self.s.settimeout(Config.timeout)
+            self.s.connect((self.host, self.port))
+            # self.s.settimeout(None)
+            self.is_connected = True
+            return True
+        except socket.error as e:
+            # Let's just delay a fraction of a second to avoid reconnecting too quickly
+            self.is_connected = False
+            sleep(0.1)
+            return False
+
+    def get_socket_msg(self):
+        try:
+            data = self.s.recv(1024 * 60)  # comet data is >50kb
+        except socket.timeout:
+            return None
+        except socket.error as e:
+            # todo : if general socket error, close socket, and kick off reconnect?
+            # todo : no route to host...
+            self.logger.error(f"Read socket error: {e}")
+            # todo : handle message failure
+            self.disconnect()
+            if self.is_watch_events and self.reconnect():
+                return self.get_socket_msg()
+            return None
+
+        data = data.decode("utf-8")
+        if len(data) == 0:
+            return None
+
+        self.logger.debug(f'{self.device_name} received : {data}')
+        return data
+
+    def update_equ_coord(self, parsed_data):
+        if parsed_data['method'] == "scope_get_equ_coord" and 'result' in parsed_data:
+            data_result = parsed_data['result']
+            self.ra = float(data_result['ra'])
+            self.dec = float(data_result['dec'] - self.below_horizon_dec_offset)
+
+    def update_view_state(self, parsed_data):
+        if parsed_data['method'] == "get_view_state" and 'result' in parsed_data:
+            view = parsed_data['result'].get('View')
+            if view:
+                self.view_state = view
+            #else:
+            #    self.view_state = {}
+
+    def heartbeat_message_thread_fn(self):
+        while self.is_watch_events:
+            if not self.is_connected and not self.reconnect():
+                sleep(5)
+                continue
+
+            self.heartbeat()
+            time.sleep(3)
+
+    def receive_message_thread_fn(self):
+        msg_remainder = ""
+        while self.is_watch_events:
+            # print("checking for msg")
+            data = self.get_socket_msg()
+            if data:
+                msg_remainder += data
+                first_index = msg_remainder.find("\r\n")
+
+                while first_index >= 0:
+                    first_msg = msg_remainder[0:first_index]
+                    msg_remainder = msg_remainder[first_index + 2:]
+                    parsed_data = json.loads(first_msg)  # xxx : check for errors here!
+
+                    self.logger.debug(f'{self.device_name} : {parsed_data}')
+
+                    if 'jsonrpc' in parsed_data:
+                        # {"jsonrpc":"2.0","Timestamp":"9507.244805160","method":"scope_get_equ_coord","result":{"ra":17.093056,"dec":34.349722},"code":0,"id":83}
+                        if parsed_data["method"] == "scope_get_equ_coord":
+                            self.update_equ_coord(parsed_data)
+                        if parsed_data["method"] == "get_view_state":
+                            self.update_view_state(parsed_data)
+                        # keep a running queue of last 100 responses for sync call results
+                        self.response_dict[parsed_data["id"]] = parsed_data
+                        while len(parsed_data) > 100:
+                            self.response_dict.popitem()
+
+                    elif 'Event' in parsed_data:
+                        event_name = parsed_data['Event']
+                        if event_name == self.op_watch:  # "AutoGoto" or "AutoFocus"
+                            state = parsed_data['state']
+                            self.logger.info(f'{self.device_name} state {self.op_watch} : {state}')
+                            if state == "complete" or state == "fail":
+                                self.logger.info("Goto Final State: %s", parsed_data)
+                                self.op_state = state
+                        # {'Event': 'PlateSolve', 'Timestamp': '15221.315064872', 'page': 'preview', 'tag': 'Exposure-AutoGoto', 'ac_count': 1, 'state': 'complete', 'result': {'ra_dec': [3.252308, 41.867462], 'fov': [0.712052, 1.265553], 'focal_len': 252.081757, 'angle': -175.841003, 'image_id': 1161, 'star_number': 884, 'duration_ms': 13185}}
+                        # {'Event': 'PlateSolve', 'Timestamp': '21778.539366227', 'state': 'fail', 'error': 'solve failed', 'code': 251, 'lapse_ms': 30985, 'route': []}
+
+                        elif event_name == 'ScopeGoto':
+                            self.goto_state = parsed_data['state']
+                        elif event_name == 'PlateSolve':
+                            if 'result' in parsed_data and 'ra_dec' in parsed_data['result']:
+                                self.logger.info("Plate Solve Succeeded")
+                                self.cur_solve_RA = parsed_data['result']['ra_dec'][0]
+                                self.cur_solve_Dec = parsed_data['result']['ra_dec'][1]
+                            elif parsed_data['state'] == 'fail':
+                                self.logger.info("Plate Solve Failed")
+                                self.cur_solve_RA = -1.0
+                                self.cur_solve_Dec = -1.0
+
+                    first_index = msg_remainder.find("\r\n")
+            time.sleep(0.1)
+
+    def json_message(self, instruction):
+        data = {"id": self.cmdid, "method": instruction}
+        self.cmdid += 1
+        json_data = json.dumps(data)
+        self.logger.debug(f'{self.device_name} sending: {json_data}')
+        self.send_message(json_data + "\r\n")
+
+    def json_message2(self, data):
+        if data:
+            json_data = json.dumps(data)
+            self.logger.debug(f'{self.device_name} sending2: {json_data}')
+            resp = self.send_message(json_data + "\r\n")
+
+    def send_message_param(self, data):
+        cur_cmdid = self.cmdid
+        data['id'] = cur_cmdid
+        self.cmdid += 1 # can this overflow?  not in JSON...
+        json_data = json.dumps(data)
+        self.logger.debug(f'{self.device_name} sending: {json_data}')
+        self.send_message(json_data + "\r\n")
+        return cur_cmdid
+
+    def send_message_param_sync(self, data):
+        cur_cmdid = self.send_message_param(data)
+        while cur_cmdid not in self.response_dict:
+            time.sleep(0.1)
+        self.logger.debug(f'{self.device_name} response is {self.response_dict[cur_cmdid]}')
+        return self.response_dict[cur_cmdid]
+
+    def set_setting(self, x_stack_l, x_continuous, d_pix, d_interval, d_enable, l_enhance, heater_enable):
+        # TODO:
+        #   heater_enable failed. 
+        #   lenhace should be by itself as it moves the wheel and thus need to wait a bit
+        #    data = {"id":cmdid, "method":"set_setting", "params":{"exp_ms":{"stack_l":x_stack_l,"continuous":x_continuous}, "stack_dither":{"pix":d_pix,"interval":d_interval,"enable":d_enable}, "stack_lenhance":l_enhance, "heater_enable":heater_enable}}
+        data = {"method": "set_setting", "params": {"exp_ms": {"stack_l": x_stack_l, "continuous": x_continuous},
+                                                    "stack_dither": {"pix": d_pix, "interval": d_interval,
+                                                                     "enable": d_enable}, "stack_lenhance": l_enhance}}
+        self.send_message_param(data)
+        time.sleep(2)  # to wait for filter change
+
+    def stop_goto_target(self):
+        if self.goto_state == "working":
+            if self.below_horizon_dec_offset == 0:
+                self.stop_slew()
+            self.op_state = "fail"
+
+    def is_goto(self):
+        result = self.send_message_param_sync({"method": "iscope_get_app_state"})
+        try:
+            return result["result"]["View"]["stage"] == "AutoGoto"
+        except:
+            return False
+
+    def goto_target(self, params):
+        is_j2000 = params['is_j2000']
+        in_ra = params['ra']
+        in_dec = params['dec']
+        parsed_coord = Util.parse_coordinate(is_j2000, in_ra, in_dec)
+        in_ra = parsed_coord.ra.hour
+        in_dec = parsed_coord.dec.deg
+        target_name = params['target_name']
+        self.logger.info("%s: going to target... %s %s %s, with dec offset %s", self.device_name, target_name, in_ra,
+                         in_dec, self.below_horizon_dec_offset)
+        if self.is_goto():
+            self.logger.info("Failed: mount is in goto routine.")
+            return "Failed: mount is in goto routine."
+
+        self.op_watch = 'AutoGoto'
+        if self.below_horizon_dec_offset == 0:
+            data = {}
+            data['method'] = 'iscope_start_view'
+            params = {}
+            params['mode'] = 'star'
+            ra_dec = [in_ra, in_dec]
+            params['target_ra_dec'] = ra_dec
+            params['target_name'] = target_name
+            params['lp_filter'] = False
+            data['params'] = params
+            self.actual_dec = in_dec
+            self.send_message_param(data)
+        else:
+            # do the same, but when trying to center on target, need to implement ourselves to platesolve correctly to compensate for the dec offset
+            self.goto_target_with_dec_offset_async(params)
+
+    # {"method":"scope_goto","params":[1.2345,75.0]}
+    def slew_to_ra_dec(self, params):
+        in_ra = params[0]
+        in_dec = params[1]
+        self.logger.info("%s: slew to ra, dec ... %s %s, with dec_offset of %s", self.device_name, in_ra, in_dec,
+                         self.below_horizon_dec_offset)
+        if self.is_goto():
+            self.logger.info("Failed: mount is in goto routine.")
+            return "Failed: mount is in goto routine."
+        data = {}
+        data['method'] = 'scope_goto'
+        params = [in_ra, in_dec + self.below_horizon_dec_offset]
+        data['params'] = params
+        self.goto_state = "Waiting"
+        result = self.send_message_param_sync(data)
+        if 'error' in result:
+            self.logger.info("Error: %s", result)
+            return False
+        # wait till movement is finished
+        while self.goto_state != "complete":
+            if self.scheduler_state == "Stopping":
+                return False
+            time.sleep(2)
+        return True
+
+    def set_below_horizon_dec_offset(self, offset):
+        if self.is_goto():
+            self.logger.info("Failed: mount is in goto routine.")
+            return "Failed: mount is in goto routine."
+        # offset between 0 to 90
+        dec_diff = offset - self.below_horizon_dec_offset
+        if dec_diff == 0:
+            return "No offset changed"
+        else:
+            old_offset = self.below_horizon_dec_offset
+            old_dec = self.dec
+            self.below_horizon_dec_offset = offset
+            result = self.sync_target([self.ra, self.dec])
+            if 'error' in result:
+                self.below_horizon_dec_offset = old_offset
+                self.sync_target([self.ra, old_dec])
+                self.logger.info(result)
+                self.logger.info("Failed to set dec offset. Move the mount up first?")
+                return result
+
+    def sync_target(self, params):
+        in_ra = params[0]
+        in_dec = params[1]
+        self.logger.info("%s: sync to target... %s %s with dec_offset of %s", self.device_name, in_ra, in_dec,
+                         self.below_horizon_dec_offset)
+        if self.is_goto():
+            self.logger.info("Failed: mount is in goto routine.")
+            return "Failed: mount is in goto routine."
+        data = {}
+        data['method'] = 'scope_sync'
+        data['params'] = [in_ra, in_dec + self.below_horizon_dec_offset]
+        result = self.send_message_param_sync(data)
+        if 'error' in result:
+            self.logger.info("Failed to sync: %s", result)
+        return result
+
+    def stop_slew(self):
+        self.logger.info("%s: stopping slew...", self.device_name)
+        data = {}
+        data['method'] = 'iscope_stop_view'
+        params = {}
+        params['stage'] = 'AutoGoto'
+        data['params'] = params
+        self.send_message_param(data)
+        # TODO: need to handle this for our custom goto for below horizon too
+
+    # {"method":"scope_speed_move","params":{"speed":4000,"angle":270,"dur_sec":10}}
+    def move_scope(self, in_angle, in_speed, in_dur=3):
+        self.logger.info("%s: moving slew angle: %s, speed: %s, dur: %s", self.device_name, in_angle, in_speed, in_dur)
+        if self.is_goto():
+            self.logger.info("Failed: mount is in goto routine.")
+            return "Failed: mount is in goto routine."
+        data = {}
+        data['method'] = 'scope_speed_move'
+        params = {}
+        params['speed'] = in_speed
+        params['angle'] = in_angle
+        params['dur_sec'] = in_dur
+        data['params'] = params
+        self.send_message_param_sync(data)
+
+    def start_auto_focus(self):
+        self.json_message("start_auto_focuse")
+        # todo: wait for focus complete instead of just simply sleep
+        time.sleep(1)
+
+    def try_auto_focus(self, try_count):
+        focus_count = 0
+        result = False
+        while focus_count < try_count and result == False:
+            self.logger.info("%s: focusing try %s of %s...", self.device_name, str(focus_count + 1), str(try_count))
+            self.start_auto_focus()
+            result = self.wait_end_op("AutoFocus")
+            focus_count += 1
+            if result != True:
+                time.sleep(5)
+
+        if result == True:
+            self.logger.info("%s: Auto focus completed!", self.device_name)
+            return True
+        else:
+            self.logger.info("%s: Auto focus failed!", self.device_name)
+            return False
+
+    def stop_stack(self):
+        self.logger.info("%s: stop stacking...", self.device_name)
+        data = {}
+        data['method'] = 'iscope_stop_view'
+        params = {}
+        params['stage'] = 'Stack'
+        data['params'] = params
+        self.send_message_param(data)
+
+    def play_sound(self, in_sound_id: int):
+        self.logger.info("%s: playing sound...", self.device_name)
+        req = {}
+        req['method'] = 'play_sound'
+        params = {}
+        params['num'] = in_sound_id
+        req['params'] = params
+        self.send_message_param(req)
+        time.sleep(1)
+
+    # {"target_name":"test_target","ra":1.234, "dec":-12.34}
+    # take into account self.below_horizon_dec_offset for platesolving, using low level move and custom plate solving logic
+    def goto_target_with_dec_offset_async(self, params):
+        # first, go to position (ra, cur_dec)
+        if params["ra"] < 0:
+            if self.last_sync_RA >= 0:
+                target_ra = self.ra
+                target_dec = self.dec
+            else:
+                target_ra = self.ra
+                target_dec = self.dec
+        else:
+            target_ra = params["ra"]
+            target_dec = params["dec"]
+        self.logger.info("trying to go with explicit dec offset logic: %s %s %s", target_ra, target_dec,
+                         self.below_horizon_dec_offset)
+
+        result = self.slew_to_ra_dec([target_ra, target_dec])
+        if result == True:
+            self.set_target_name(params["target_name"])
+            # repeat plate solve and adjust position as needed
+            threading.Thread(target=lambda: self.auto_center_thread(target_ra, target_dec)).start()
+            return True
+        else:
+            self.logger.info("Failed to slew")
+            return False
+
+    # after we goto_ra_dec, we can do a platesolve and refine until we are close enough
+    def auto_center_thread(self, target_ra, target_dec):
+        self.logger.info("In auto center logic...")
+        self.cur_solve_RA = -9999.0
+        self.cur_solve_Dec = -9999.0
+        self.op_watch = "AutoGoto"
+        self.op_state = "working"
+        while self.scheduler_state != "Stopping" and self.op_state == "working":
+            # wait a bit to ensure we have preview image data
+            time.sleep(1)
+            self.send_message_param({"method": "start_solve"})
+            # reset it immediately so the other wather thread can update the solved position 
+            self.cur_solve_RA = -9999.0
+            self.cur_solve_Dec = -9999.0
+            # if we have not platesolve yet, then repeat
+            while self.cur_solve_RA < -1000:
+                if self.scheduler_state == "Stopping" or self.op_state != "working":
+                    self.logger.info("auto center thread stopped because the scheduler was requested to stop")
+                    return
+                time.sleep(1)
+                continue
+            # if we failed platesolve:
+            if self.cur_solve_RA < 0:
+                self.op_state = "fail"
+                self.logger.info("auto center failed")
+                return
+
+            delta_ra = self.cur_solve_RA - target_ra
+            delta_dec = self.cur_solve_Dec - target_dec
+
+            distance_square = delta_ra * delta_ra + delta_dec * delta_dec
+            if (distance_square < 1.0e-3):
+                self.op_state = "complete"
+                self.logger.info("auto center completed")
+                return
+            else:
+                self.sync_target([self.cur_solve_RA, self.cur_solve_Dec])
+                self.slew_to_ra_dec([target_ra, target_dec])
+        self.logger.info("auto center thread stopped because the scheduler was requested to stop")
+        self.op_state = "fail"
+        return
+
+    def start_stack(self, params={"gain": 80, "restart": True}):
+        stack_gain = params["gain"]
+        result = self.send_message_param_sync(
+            {"method": "iscope_start_stack", "params": {"restart": params["restart"]}})
+        self.logger.info(result)
+        result = self.send_message_param_sync({"method": "set_control_value", "params": ["gain", stack_gain]})
+        self.logger.info(result)
+        return not "error" in result
+
+    def get_last_image(self, params):
+        album_result = self.send_message_param_sync({"method": "get_albums"})
+        album_result = album_result["result"]
+        parent_folder = album_result["path"]
+        first_list = album_result["list"][0]
+        is_subframe = params["is_subframe"]
+        result_url = ""
+        result_name = None
+        self.logger.info("first_list: %s", first_list)
+        for files in first_list["files"]:
+            if (is_subframe and files["name"].endswith("-sub")) or (
+                    not is_subframe and not files["name"].endswith("-sub")):
+                result_url = files["thn"]
+                result_name = files["name"]
+                break
+        if not params["is_thumb"]:
+            result_url = result_url.partition("_thn.jpg")[0] + ".jpg"
+        return {"url": "http://" + self.host + "/" + parent_folder + "/" + result_url,
+                "name": result_name}
+
+    # move from -90 to this latitude
+    # speed 1000 for 20 seconds is 90 degrees
+    # can move at most 10 secs each
+    def move_up_dec_thread_fn(self):
+        # move 10 degrees from Polaris
+        total_move = 170
+        subtotal_move = 0
+        #        self.sync_target([0.0, -89.0])
+        while subtotal_move < total_move:
+            cur_move = min(45, total_move - subtotal_move)  # 45 = 90/20/10
+            move_time = cur_move * 20.0 / 90.0
+            self.move_scope(90, 1000, round(move_time))
+            subtotal_move += cur_move
+            time.sleep(move_time + 1)
+            #       self.sync_target([0.0, 80.0])
+
+    def action_start_up_sequence(self, params):
+        tz_name = tzlocal.get_localzone_name()
+        tz = tzlocal.get_localzone()
+        now = datetime.now(tz)
+        date_json = {}
+        date_json["year"] = now.year
+        date_json["mon"] = now.month
+        date_json["day"] = now.day
+        date_json["hour"] = now.hour
+        date_json["min"] = now.minute
+        date_json["sec"] = now.second
+        date_json["time_zone"] = tz_name
+        date_data = {}
+        date_data['method'] = 'pi_set_time'
+        date_data['params'] = [date_json]
+
+        loc_data = {}
+        loc_param = {}
+        # special loc for south pole: (-90, 0)
+        if params['lat'] == 0 and params[
+            'lon'] == 0:  # special case of (0,0,) will use the ip address to estimate the location
+            coordinates = Util.get_current_gps_coordinates()
+            if coordinates is not None:
+                latitude, longitude = coordinates
+                self.logger.info(f"Your current GPS coordinates are:")
+                self.logger.info(f"Latitude: {latitude}")
+                self.logger.info(f"Longitude: {longitude}")
+                params['lat'] = latitude
+                params['lon'] = longitude
+        loc_param['lon'] = params['lon']
+        loc_param['lat'] = params['lat']
+        loc_param['force'] = False
+        loc_data['method'] = 'set_user_location'
+        loc_data['params'] = loc_param
+        lang_data = {}
+        lang_data['method'] = 'set_setting'
+        lang_data['params'] = {'lang': 'en'}
+
+        self.logger.info("verify datetime string: %s", date_data)
+        self.logger.info("verify location string: %s", loc_data)
+
+        self.send_message_param_sync({"method": "pi_is_verified"})
+        self.send_message_param_sync(date_data)
+        self.send_message_param_sync(loc_data)
+        self.send_message_param_sync(lang_data)
+
+        # move the arm up using a thread runner
+        # move 10 degrees from polaris
+        move_up_dec_thread = threading.Thread(target=lambda: self.move_up_dec_thread_fn())
+        move_up_dec_thread.start()
+
+    # {"method":"set_sequence_setting","params":[{"group_name":"Kai_goto_target_name"}]}
+    def set_target_name(self, name):
+        req = {}
+        req['method'] = 'set_sequence_setting'
+        params = {}
+        params['group_name'] = name
+        req['params'] = [params]
+        self.send_message_param_sync(req)
+
+    def spectra_thread_fn(self, params):
+
+        # unlike Mosaic, we can't depend on platesolve to find star, so all movement is by simple motor movement
+
+        center_RA = params["ra"]
+        center_Dec = params["dec"]
+        is_j2000 = params['is_j2000']
+        target_name = params["target_name"]
+        session_length = params["session_time_sec"]
+        stack_params = {"gain": params["gain"], "restart": True}
+        spacing = [5.3, 6.2, 6.5, 7.1, 8.0, 8.9, 9.2, 9.8]
+        is_LP = [False, False, True, False, False, False, True, False]
+        num_segments = len(spacing)
+
+        parsed_coord = Util.parse_coordinate(is_j2000, center_RA, center_Dec)
+        center_RA = parsed_coord.ra.hour
+        center_Dec = parsed_coord.dec.deg
+
+        # 60s for the star
+        exposure_time_per_segment = round((session_length - 60.0) / num_segments)
+        if center_RA < 0:
+            if self.last_sync_RA >= 0:
+                center_RA = self.ra
+                center_Dec = self.dec
+                self.slew_to_ra_dec(self, [center_RA, center_Dec])
+            else:
+                center_RA = self.ra
+                center_Dec = self.dec
+        else:
+            # move to target
+            self.slew_to_ra_dec(self, [center_RA, center_Dec])
+
+        # take one minute exposure for the star
+        if self.scheduler_state != "Running":
+            self.scheduler_state = "Stopped"
+            self.scheduler_item_state = "Stopped"
+            return
+        self.set_target_name(target_name + "_star")
+        if not self.start_stack(stack_params):
+            return
+        time.sleep(60)
+        self.stop_stack()
+
+        # capture spectra
+        cur_dec = center_Dec
+        for index in range(len(spacing)):
+            if self.scheduler_state != "Running":
+                self.scheduler_state = "Stopped"
+                self.scheduler_item_state = "Stopped"
+                return
+            cur_dec = center_Dec + spacing[index]
+            self.send_message_param_sync({"method": "set_setting", "params": {"stack_lenhance": is_LP[index]}})
+            self.slew_to_ra_dec([center_RA, cur_dec])
+            self.set_target_name(target_name + "_spec_" + str(index + 1))
+            if not self.start_stack(stack_params):
+                return
+            count_down = exposure_time_per_segment
+            while count_down > 0:
+                if self.scheduler_state != "Running":
+                    self.stop_stack()
+                    self.scheduler_state = "Stopped"
+                    self.scheduler_item_state = "Stopped"
+                    return
+                time.sleep(10)
+                count_down -= 10
+            self.stop_stack()
+
+        self.logger.info("Finished spectra mosaic.")
+        self.scheduler_item_state = "Stopped"
+
+    # {"target_name":"kai_Vega", "ra":-1.0, "dec":-1.0, "is_use_lp_filter_too":true, "session_time_sec":600, "grating_lines":300}
+    def start_spectra_item(self, params):
+        if self.scheduler_state != "Running":
+            self.logger.info("Run Scheduler is stopping")
+            self.scheduler_state = "Stopped"
+            return
+        self.scheduler_item_state = "Running"
+        self.mosaic_thread = threading.Thread(target=lambda: self.spectra_thread_fn(params))
+        self.mosaic_thread.start()
+
+    def mosaic_thread_fn(self, target_name, center_RA, center_Dec, is_use_LP_filter, session_time, nRA, nDec,
+                         overlap_percent, gain, is_use_autofocus, selected_panels):
+        spacing_result = Util.mosaic_next_center_spacing(center_RA, center_Dec, overlap_percent)
+        delta_RA = spacing_result[0]
+        delta_Dec = spacing_result[1]
+
+        is_use_selected_panels = not selected_panels == ""
+        if is_use_selected_panels:
+            panel_set = selected_panels.split(';')
+
+        # adjust mosaic center if num panels is even
+        if nRA % 2 == 0:
+            center_RA += delta_RA / 2
+        if nDec % 2 == 0:
+            center_Dec += delta_Dec / 2
+
+        sleep_time_per_panel = round(session_time / nRA / nDec)
+
+        cur_dec = center_Dec - int(nDec / 2) * delta_Dec
+        for index_dec in range(nDec):
+            self.cur_mosaic_nDec = index_dec+1
+            spacing_result = Util.mosaic_next_center_spacing(center_RA, cur_dec, overlap_percent)
+            delta_RA = spacing_result[0]
+            cur_ra = center_RA - int(nRA / 2) * spacing_result[0]
+            for index_ra in range(nRA):
+                self.cur_mosaic_nRA = index_ra+1
+                if self.scheduler_state != "Running":
+                    self.logger.info("Mosaic mode was requested to stop. Stopping")
+                    self.scheduler_state = "Stopped"
+                    self.scheduler_item_state = "Stopped"
+                    self.cur_mosaic_nDec = -1
+                    self.cur_mosaic_nRA = -1
+                    return
+                
+                # check if we are doing a subset of the panels
+                panel_string = str(index_ra + 1) + str(index_dec + 1)
+                if is_use_selected_panels and panel_string not in panel_set:
+                    cur_ra += delta_RA
+                    continue
+
+                if nRA == 1 and nDec == 1:
+                    save_target_name = target_name
+                else:
+                    save_target_name = target_name + "_" + panel_string
+                self.logger.info("goto %s", (cur_ra, cur_dec))
+                # set_settings(x_stack_l, x_continuous, d_pix, d_interval, d_enable, l_enhance, heater_enable):
+                # TODO: Need to set correct parameters
+                self.send_message_param_sync({"method": "set_setting", "params": {"stack_lenhance": False}})
+                self.goto_target({'ra': cur_ra, 'dec': cur_dec, 'is_j2000': False, 'target_name': save_target_name})
+                result = self.wait_end_op("AutoGoto")
+                self.logger.info("Goto operation finished")
+
+                time.sleep(3)
+
+                if result == True:
+                    self.send_message_param_sync(
+                        {"method": "set_setting", "params": {"stack_lenhance": is_use_LP_filter}})
+
+                    if is_use_autofocus == True:
+                        result = self.try_auto_focus(2)
+                    if result == False:
+                        self.logger.info("Failed to auto focus, but will continue to next panel anyway.")
+                        result = True
+                    if result == True:
+                        time.sleep(4)
+                        if not self.start_stack({"gain": gain, "restart": True}):
+                            return
+
+                        for i in range(sleep_time_per_panel):
+                            if self.scheduler_state != "Running":
+                                self.logger.info("Scheduler was requested to stop. Stopping current mosaic.")
+                                self.stop_stack()
+                                self.scheduler_item_state = "Stopped"
+                                self.scheduler_state = "Stopped"
+                                return
+                            time.sleep(1)
+
+                        self.stop_stack()
+                        self.logger.info("Stacking operation finished" + save_target_name)
+                else:
+                    self.logger.info("Goto failed.")
+
+                cur_ra += delta_RA
+            cur_dec += delta_Dec
+        self.logger.info("Finished mosaic.")
+        self.scheduler_item_state = "Stopped"
+        self.cur_mosaic_nDec = -1
+        self.cur_mosaic_nRA = -1
+
+    def start_mosaic_item(self, params):
+        if self.scheduler_state != "Running":
+            self.logger.info("Run Scheduler is stopping")
+            self.scheduler_state = "Stopped"
+            return
+        self.scheduler_item_state = "Running"
+        target_name = params['target_name']
+        center_RA = params['ra']
+        center_Dec = params['dec']
+        is_j2000 = params['is_j2000']
+        is_use_LP_filter = params['is_use_lp_filter']
+        session_time = params['session_time_sec']
+        nRA = params['ra_num']
+        nDec = params['dec_num']
+        overlap_percent = params['panel_overlap_percent']
+        gain = params['gain']
+        if 'is_use_autofocus' in params:
+            is_use_autofocus = params['is_use_autofocus']
+        else:
+            is_use_autofocus = False
+        if not 'selected_panels' in params:
+            selected_panels = ""
+        else:
+            selected_panels = params['selected_panels']
+
+        # verify mosaic pattern
+        if nRA < 1 or nDec < 0:
+            self.logger.info("Mosaic size is invalid")
+            self.scheduler_item_state = "Stopped"
+            return
+
+        if not isinstance(center_RA, str) and center_RA < 0:
+            center_RA = self.ra
+            center_Dec = self.dec
+            is_j2000 = False
+
+        parsed_coord = Util.parse_coordinate(is_j2000, center_RA, center_Dec)
+        center_RA = parsed_coord.ra.hour
+        center_Dec = parsed_coord.dec.deg
+
+        # print input requests
+        self.logger.info("received parameters:")
+        self.logger.info("  target        : " + target_name)
+        self.logger.info("  RA            : %s", center_RA)
+        self.logger.info("  Dec           : %s", center_Dec)
+        self.logger.info("  use LP filter : %s", is_use_LP_filter)
+        self.logger.info("  session time  : %s", session_time)
+        self.logger.info("  RA num panels : %s", nRA)
+        self.logger.info("  Dec num panels: %s", nDec)
+        self.logger.info("  overlap %%     : %s", overlap_percent)
+        self.logger.info("  gain          : %s", gain)
+        self.logger.info("  use autofocus : %s", is_use_autofocus)
+        self.logger.info("  select panels : %s", selected_panels)
+
+        self.mosaic_thread = threading.Thread(
+            target=lambda: self.mosaic_thread_fn(target_name, center_RA, center_Dec, is_use_LP_filter, session_time,
+                                                 nRA, nDec, overlap_percent, gain, is_use_autofocus, selected_panels))
+        self.mosaic_thread.start()
+
+    def get_schedule(self):
+        self.schedule['state'] = self.scheduler_state
+        return self.schedule
+
+    def create_schedule(self):
+        if self.scheduler_state == "Running":
+            return "scheduler is still active"
+        if self.scheduler_state == "Stopping":
+            self.scheduler_state = "Stopped"
+        self.schedule = {}
+        self.schedule['state'] = self.scheduler_state
+        self.schedule['list'] = []
+        return self.schedule
+
+    def add_schedule_item(self, params):
+        if self.scheduler_state != "Stopped":
+            return "scheduler is still active"
+        if params['action'] == 'start_mosaic':
+            mosaic_params = params['params']
+            if not isinstance(mosaic_params['ra'], str):
+                if mosaic_params['ra'] < 0:
+                    mosaic_params['ra'] = self.ra
+                    mosaic_params['dec'] = self.dec
+                    mosaic_params['is_j2000'] = False
+        params['id'] = str(uuid.uuid4())
+        self.schedule['list'].append(params)
+        return self.schedule
+
+    # shortcut to start a new scheduler with only a mosaic request
+    def start_mosaic(self, params):
+        if self.scheduler_state != "Stopped":
+            return "An existing scheduler is active. Returned with no action."
+        self.create_schedule()
+        schedule_item = {}
+        schedule_item['action'] = "start_mosaic"
+        schedule_item['params'] = params
+        self.add_schedule_item(schedule_item)
+        self.start_scheduler()
+        return "Mosaic started."
+
+    # shortcut to start a new scheduler with only a spectra request
+    def start_spectra(self, params):
+        if self.scheduler_state != "Stopped":
+            return "An existing scheduler is active. Returned with no action."
+        self.create_schedule()
+        schedule_item = {}
+        schedule_item['action'] = "start_spectra"
+        schedule_item['params'] = params
+        self.add_schedule_item(schedule_item)
+        self.start_scheduler()
+
+    def start_scheduler(self):
+        if self.scheduler_state != "Stopped":
+            return "An existing scheduler is active. Returned with no action."
+        self.scheduler_thread = threading.Thread(target=lambda: self.scheduler_thread_fn(), daemon=True)
+        self.scheduler_thread.name = f"SchedulerThread.{self.device_name}"
+        self.scheduler_thread.start()
+        return "Scheduler started"
+
+    def scheduler_thread_fn(self):
+        self.scheduler_state = "Running"
+        self.play_sound(80)
+
+        for item in self.schedule['list']:
+            if self.scheduler_state != "Running":
+                break
+            self.schedule['current_item_id'] = item.get('id', 'UNKNOWN')
+            action = item['action']
+            if action == 'start_mosaic':
+                self.start_mosaic_item(item['params'])
+                while self.scheduler_item_state == "Running":
+                    time.sleep(2)
+            elif action == 'start_spectra':
+                self.start_spectra_item(item['params'])
+                while self.scheduler_item_state == "Running":
+                    time.sleep(2)
+            elif action == 'auto_focus':
+                self.try_auto_focus(item['params']['try_count'])
+            elif action == 'shutdown':
+                self.scheduler_state = "Stopped"
+                self.json_message("pi_shutdown")
+                break
+            # elif action == 'set_wheel_position' or action == 'pi_output_set2':
+                
+            elif action == 'wait_for':
+                sleep_time = item['params']['timer_sec']
+                sleep_count = 0
+                while sleep_count < sleep_time and self.scheduler_state == "Running":
+                    time.sleep(2)
+                    sleep_count += 2
+            elif action == 'wait_until':
+                wait_until_time = item['params']['local_time'].split(":")
+                time_hour = int(wait_until_time[0])
+                time_minute = int(wait_until_time[1])
+                while self.scheduler_state == "Running":
+                    local_time = datetime.now()
+                    if local_time.hour == time_hour and local_time.minute == time_minute:
+                        break
+                    time.sleep(2)
+            else:
+                request = {'method':action, 'params':item['params']}
+                self.send_message_param_sync(request)
+
+        self.scheduler_state = "Stopped"
+        self.schedule['current_item_id'] = ""
+        self.logger.info("Scheduler Stopped.")
+        self.play_sound(82)
+
+    def stop_scheduler(self):
+        if self.scheduler_state == "Running":
+            self.scheduler_state = "Stopping"
+            self.stop_slew()
+            self.stop_stack()
+            self.play_sound(83)
+        else:
+            self.scheduler_state = "Stopping"
+            self.logger.info("Scheduler is not running while trying to stop!")
+
+    def wait_end_op(self, in_op_name):
+        self.op_watch = in_op_name
+        self.op_state = "working"
+
+        while self.op_state == "working":
+            time.sleep(1)
+        return self.op_state == "complete"
+
+    # def sleep_with_heartbeat(self, in_sleep_time):
+    #     stacking_timer = 0
+    #     while stacking_timer < in_sleep_time:         # stacking time per segment
+    #         stacking_timer += 1
+    #         time.sleep(1)
+    #         print(self.device_name, ": session elapsed ", str(stacking_timer) + "s of " + str(in_sleep_time) + "s", end= "\r")
+
+    # def parse_ra_to_float(self, ra_string):
+    #     # Split the RA string into hours, minutes, and seconds
+    #     hours, minutes, seconds = map(float, ra_string.split(':'))
+
+    #     # Convert to decimal degrees
+    #     ra_decimal = hours + minutes / 60 + seconds / 3600
+
+    #     return ra_decimal
+
+    def parse_dec_to_float(self, dec_string):
+        # Split the Dec string into degrees, minutes, and seconds
+        if dec_string[0] == '-':
+            sign = -1
+            dec_string = dec_string[1:]
+        else:
+            sign = 1
+        degrees, minutes, seconds = map(float, dec_string.split(':'))
+
+        # Convert to decimal degrees
+        dec_decimal = sign * degrees + minutes / 60 + seconds / 3600
+
+        return dec_decimal
+
+    def start_watch_thread(self):
+        # only bail if is_watch_events is true
+        if self.is_watch_events:
+            return
+        else:
+            self.is_watch_events = True
+
+            for i in range(3, 0, -1):
+                if self.reconnect():
+                    self.logger.info(f'{self.device_name}: Connected')
+                    break
+                else:
+                    self.logger.info(f'{self.device_name}: Connection Failed, is Seestar turned on?')
+                    time.sleep(1)
+            else:
+                self.logger.info(
+                    f'{self.device_name}: Could not establish connection to Seestar. Starting in offline mode')
+
+            try:
+                # Start up heartbeat and receive threads
+                self.op_watch = ""
+
+                self.get_msg_thread = threading.Thread(target=self.receive_message_thread_fn, daemon=True)
+                self.get_msg_thread.name = f"ALPReceiveMessageThread.{self.device_name}"
+                self.get_msg_thread.start()
+
+                self.heartbeat_msg_thread = threading.Thread(target=self.heartbeat_message_thread_fn, daemon=True)
+                self.heartbeat_msg_thread.name = f"ALPHeartbeatMessageThread.{self.device_name}"
+                self.heartbeat_msg_thread.start()
+            except Exception as ex:
+                # todo : Disconnect socket and set is_watch_events false
+                pass
+
+    def end_watch_thread(self):
+        # I think it should be is_watch_events instead of is_connected...
+        if self.is_connected == True:
+            self.logger.info("End watch thread!")
+            self.is_watch_events = False
+            self.get_msg_thread.join(timeout=7)
+            self.heartbeat_msg_thread.join(timeout=7)
+            self.s.close()
+            self.is_connected = False
+
+
+if __name__ == '__main__':
+    try:
+        if len(sys.argv) != 5:
+            print(sys.argv[0], " <ip_address> <port> <device name> <device num>")
+            sys.exit()
+        seestar_core = Seestar(sys.argv[1], int(sys.argv[2]), sys.argv[3], int(sys.argv[4]), is_debug=True)
+        seestar_core.start_watch_thread()
+        request = {}
+        request['method'] = 'iscope_stop_view'
+        print("sync response: ", seestar_core.send_message_param_sync(request))
+        time.sleep(10)
+        seestar_core.end_watch_thread()
+    except KeyboardInterrupt:
+        print('Interrupted')
+        seestar_core.end_watch_thread()
+        try:
+            sys.exit(130)
+        except SystemExit:
+            os._exit(130)
+
+'''    
+def main():
+    global is_debug
+    
+    version_string = "1.0.0b1"
+    print("seestar_run version: ", version_string)
+    
+    if len(sys.argv) != 11 and len(sys.argv) != 12:
+        print("expected seestar_run <ip_address> <target_name> <ra> <dec> <is_use_LP_filter> <session_time> <RA panel size> <Dec panel size> <RA offset factor> <Dec offset factor>")
+        sys.exit()
+    
+    in_host = sys.argv[1]
+    target_name = sys.argv[2]
+    try:
+        center_RA = float(sys.argv[3])
+    except ValueError:
+        center_RA = parse_ra_to_float(sys.argv[3])
+        
+    try:
+        center_Dec = float(sys.argv[4])
+    except ValueError:
+        center_Dec = parse_dec_to_float(sys.argv[4])
+    
+    is_use_LP_filter = sys.argv[5] == '1'
+    session_time = int(sys.argv[6])
+    nRA = int(sys.argv[7])
+    nDec = int(sys.argv[8])
+    mRA = float(sys.argv[9])
+    mDec = float(sys.argv[10])
+    is_debug = False
+
+    if len(sys.argv) == 12:
+        is_debug = sys.argv[11]=="Kai"
+        
+    print(in_host, target_name, center_RA, center_Dec, is_use_LP_filter, session_time, nRA, nDec, mRA, mDec)
+    
+    # verify mosaic pattern
+    if nRA < 1 or nDec < 0:
+        print("Mosaic size is invalid")
+        sys.exit()
+    
+    print("nRA: %d", nRA)
+    print("nDec:%d", nDec)
+    
+    in_port = 4700 
+    delta_RA = 0.06
+    delta_Dec = 0.9
+
+    start_watch_thread(in_host, in_port)
+        
+    # flush the socket input stream for garbage
+    #get_socket_msg()
+    
+    if center_RA < 0:
+        # wait until we get a valid eq coordinate from the thread
+        while ra == 0:
+            time.sleep(1)              
+        center_RA = ra
+        center_Dec = dec
+        
+    # print input requests
+    print("received parameters:")
+    print("  ip address    : " + HOST)
+    print("  target        : " + target_name)
+    print("  RA            : ", center_RA)
+    print("  Dec           : ", center_Dec)
+    print("  use LP filter : ", is_use_LP_filter)
+    print("  session time  : ", session_time)
+    print("  RA num panels : ", nRA)
+    print("  Dec num panels: ", nDec)
+    print("  RA offset x   : ", mRA)
+    print("  Dec offset x  : ", mDec)
+    
+    delta_RA *= mRA
+    delta_Dec *= mDec
+    
+    # adjust mosaic center if num panels is even
+    if nRA % 2 == 0:
+        center_RA += delta_RA/2
+    if nDec % 2 == 0:
+        center_Dec += delta_Dec/2
+            
+  
+    mosaic_index = 0
+    cur_ra = center_RA-int(nRA/2)*delta_RA
+    for index_ra in range(nRA):
+        cur_dec = center_Dec-int(nDec/2)*delta_Dec
+        for index_dec in range(nDec):
+            if nRA == 1 and nDec == 1:
+                save_target_name = target_name
+            else:
+                save_target_name = target_name+"_"+str(index_ra+1)+str(index_dec+1)
+            print("goto ", (cur_ra, cur_dec))
+            # set_settings(x_stack_l, x_continuous, d_pix, d_interval, d_enable, l_enhance, heater_enable):
+            set_setting(10000,500,50,5,True,False,False)    # switch off LP filter to get more stars
+            goto_target(cur_ra, cur_dec, save_target_name)
+            result = wait_end_op("AutoGoto")
+            print("Goto operation finished")
+            
+            time.sleep(3)
+            
+            if result == True:
+                # set_settings(x_stack_l, x_continuous, d_pix, d_interval, d_enable, l_enhance, heater_enable):
+                set_setting(10000,500,50,5,True,is_use_LP_filter,False)
+                result = try_auto_focus()
+                if result == True:
+                    start_stack()    
+                    sleep_with_heartbeat(session_time)
+                    print()
+                    stop_stack()
+                    print("Stacking operation finished" + save_target_name)
+
+            else:
+                print("Goto failed.")
+                
+            cur_dec += delta_Dec
+            mosaic_index += 1
+        cur_ra += delta_RA
+
+    print("Finishing seestar_run ...", end = " ")
+    end_watch_thread()
+    print("Finished")
+    try:
+        sys.exit(130)
+    except SystemExit:
+        os._exit(130)
+    
+    
+    
+
+# seestar_run <ip_address> <target_name> <ra> <dec> <is_use_LP_filter> <session_time> <RA panel size> <Dec panel size> <RA offset factor> <Dec offset factor>
+# python seestar_run.py 192.168.110.30 'Castor' '7:24:32.5' '-41:24:23.5' 0 60 2 2 1.0 1.0
+# python seestar_run.py 192.168.110.30 'Castor' '7:24:32.5' '+41:24:23.5' 0 60 2 2 1.0 1.0
+# python seestar_run.py 192.168.110.30 'Castor' '7:24:32.5' '41:24:23.5' 0 60 2 2 1.0 1.0
+# python seestar_run.py 192.168.110.30 'Castor' 7.4090278 41.4065278 0 60 2 2 1.0 1.0
+if __name__ == "__main__":
+    try:
+        main()
+    except KeyboardInterrupt:
+        print('Interrupted')
+        try:
+            sys.exit(130)
+        except SystemExit:
+            os._exit(130)
+    
+'''