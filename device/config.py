# -*- coding: utf-8 -*-
# -----------------------------------------------------------------------------
# conf.py - Device configuration file and shared logger construction
# Part of the AlpycaDevice Alpaca skeleton/template device driver
#
# Author:   Robert B. Denny <rdenny@dc3.com> (rbd)
#
# Python Compatibility: Requires Python 3.7 or later
# GitHub: https://github.com/ASCOMInitiative/AlpycaDevice
#
# -----------------------------------------------------------------------------
# MIT License
#
# Copyright (c) 2022 Bob Denny
#
# Permission is hereby granted, free of charge, to any person obtaining a copy
# of this software and associated documentation files (the "Software"), to deal
# in the Software without restriction, including without limitation the rights
# to use, copy, modify, merge, publish, distribute, sublicense, and/or sell
# copies of the Software, and to permit persons to whom the Software is
# furnished to do so, subject to the following conditions:
#
# The above copyright notice and this permission notice shall be included in all
# copies or substantial portions of the Software.
#
# THE SOFTWARE IS PROVIDED "AS IS", WITHOUT WARRANTY OF ANY KIND, EXPRESS OR
# IMPLIED, INCLUDING BUT NOT LIMITED TO THE WARRANTIES OF MERCHANTABILITY,
# FITNESS FOR A PARTICULAR PURPOSE AND NONINFRINGEMENT. IN NO EVENT SHALL THE
# AUTHORS OR COPYRIGHT HOLDERS BE LIABLE FOR ANY CLAIM, DAMAGES OR OTHER
# LIABILITY, WHETHER IN AN ACTION OF CONTRACT, TORT OR OTHERWISE, ARISING FROM,
# OUT OF OR IN CONNECTION WITH THE SOFTWARE OR THE USE OR OTHER DEALINGS IN THE
# SOFTWARE.
# -----------------------------------------------------------------------------
# Edit History:
# 24-Dec-2022   rbd 0.1 Logging
# 25-Dec-2022   rbd 0.1 More config items, separate logging section
# 27-Dec-2022   rbd 0.1 Move shared logger construction and global
#               var here. MIT license and module header. No mcast.
#
import sys
import tomlkit
import logging
import shutil
### rwr
from os import path
import os
### end rwr
import typing

#
# This slimy hack is for Sphinx which, despite the toml.load() being
# run only once on the first import, it can't deal with _dict not being
# initialized or ?!?!?!?!? If you try to use getcwd() in the file name
# here, it will also choke Sphinx. This cost me a day.
#
### RWR Added
if getattr(sys, "frozen",  False):
    search_path = sys._MEIPASS
else:
    search_path = path.join(path.dirname(__file__))

<<<<<<< HEAD
class _Config:
    def __init__(self):
        self.path_to_dat = os.path.abspath(os.path.join(search_path, "config.toml"))
        if not os.path.exists(self.path_to_dat):
            path_to_ex = os.path.abspath(os.path.join(search_path, "config.toml.example"))
            shutil.copy(path_to_ex, self.path_to_dat)

        self.load_toml(self.path_to_dat)

    def get_toml(self, sect: str, item: str, default : typing.Any):
        if not self._dict is {} and sect in self._dict and item in self._dict[sect]:
            return self._dict[sect][item]
        else:
            return default

    def load(self, toml_path):
        self._dict = tomlkit.loads(open(toml_path).read())

        """Device configuration in ``config.toml``"""
        # ---------------
        # Network Section
        # ---------------
        self.ip_address: str = self.get_toml('network', 'ip_address', '127.0.0.1')
        self.port: int = self.get_toml('network', 'port', 5555)
        self.imgport: int = self.get_toml('network', 'imgport', 7556)
        self.stport: int = self.get_toml('network', 'stport', 8090)
        self.sthost: str = self.get_toml('network', 'sthost', 'localhost')
        self.timeout: int = self.get_toml('network', 'timeout', 5)
        self.rtsp_udp: bool = self.get_toml('network', 'rtsp_udp', True)

        # --------------
        # WebUI Section
        # --------------
        self.uiport: int = self.get_toml('webui_settings', 'uiport', 5432)
        self.uitheme: str = self.get_toml('webui_settings', 'uitheme', 'dark')
        self.twilighttimes: bool = self.get_toml('webui_settings', 'twilighttimes', False)
        self.experimental: bool = self.get_toml('webui_settings', 'experimental', False)

        # --------------
        # Server Section
        # --------------
        self.location: str = self.get_toml('server', 'location', 'Anywhere on Earth')
        self.verbose_driver_exceptions: bool = self.get_toml('server', 'verbose_driver_exceptions', True)

        # --------------
        # Device Section
        # --------------
        self.can_reverse: bool = self.get_toml('device', 'can_reverse', True)
        self.step_size: float = self.get_toml('device', 'step_size', 1.0)
        self.steps_per_sec: int = self.get_toml('device', 'steps_per_sec', 6)
        if 'seestars' in self._dict:
            self.seestars = self._dict['seestars']
        else:
            self.seestars = [
            {
                'name': 'Seestar Alpha',
                'ip_address': 'seestar.local',
                'device_num': 1
            }
            ]

        # ---------------
        # Logging Section
        # ---------------
        self.log_level: int = logging.getLevelName(self.get_toml('logging', 'log_level', 'INFO'))  # Not documented but works (!!!!)
        self.log_to_stdout: str = self.get_toml('logging', 'log_to_stdout', False)
        self.max_size_mb: int = self.get_toml('logging', 'max_size_mb', 5)
        self.num_keep_logs: int = self.get_toml('logging', 'num_keep_logs', 10)
        self.log_prefix: str = self.get_toml('logging', 'log_prefix', '')
        self.log_events_in_info: bool = self.get_toml('logging', 'log_events_in_info', False)


        # ---------------
        # seestar_initialization Section
        # ---------------
        section = 'seestar_initialization'

        self.init_save_good_frames: bool = self.get_toml(section, 'save_good_frames', True)
        self.init_save_all_frames: bool = self.get_toml(section, 'save_all_frames', True)
        self.init_lat: float = self.get_toml(section, 'lat', 0)
        self.init_long: float = self.get_toml(section, 'long', 0)
        self.init_gain: int = self.get_toml(section, 'gain', 80)
        self.init_expo_preview_ms: int = self.get_toml(section, 'exposure_length_preview_ms', 500)
        self.init_expo_stack_ms: int = self.get_toml(section, 'exposure_length_stack_ms', 10000)
        self.init_dither_enabled: bool = self.get_toml(section, 'dither_enabled', True)
        self.init_dither_length_pixel: int = self.get_toml(section, 'dither_length_pixel', 50)
        self.init_dither_frequency: int = self.get_toml(section, 'dither_frequency', 10)
        self.init_activate_LP_filter: bool = self.get_toml(section, 'activate_LP_filter', False)
        self.init_dew_heater_power: int = self.get_toml(section, 'dew_heater_power', 0)
        self.init_scope_aim_up_time_s: float = self.get_toml(section, 'scope_aim_up_time_s', 19.4)
        self.init_scope_aim_clockwise_time_s: float = self.get_toml(section, 'scope_aim_clockwise_time_s', 10.8)

    def load_toml(self, load_name = None):
        if load_name == None:
            load_name = self.path_to_dat
        self.load(load_name)

    def set_toml(self, section, key, value):
        self._dict[section][key] = value

    def save_toml(self, save_name = None):
        if save_name == None:
            save_name = self.path_to_dat
        print(f"XXX writing toml to {save_name}")
=======
path_to_dat = os.path.abspath(os.path.join(search_path, "config.toml"))
if not os.path.exists(path_to_dat):
  path_to_ex = os.path.abspath(os.path.join(search_path, "config.toml.example"))
  shutil.copy(path_to_ex, path_to_dat)

#print(path_to_dat)
### RWR _dict = toml.load(f'{sys.path[0]}/config.toml')    # Errors here are fatal.
_dict = tomlkit.loads(open(path_to_dat).read())
def get_toml(sect: str, item: str, default : typing.Any):
    if not _dict is {} and sect in _dict and item in _dict[sect]:
        return _dict[sect][item]
    else:
        return default

class Config:
    """Device configuration in ``config.toml``"""
    # ---------------
    # Network Section
    # ---------------
    ip_address: str = get_toml('network', 'ip_address', '127.0.0.1')
    port: int = get_toml('network', 'port', 5555)
    imgport: int = get_toml('network', 'imgport', 7556)
    stport: int = get_toml('network', 'stport', 8090)
    sthost: str = get_toml('network', 'sthost', 'localhost')
    timeout: int = get_toml('network', 'timeout', 5)
    rtsp_udp: bool = get_toml('network', 'rtsp_udp', True)

    # --------------
    # WebUI Section
    # --------------
    uiport: int = get_toml('webui_settings', 'uiport', 5432)
    uitheme: str = get_toml('webui_settings', 'uitheme', 'dark')
    twilighttimes: bool = get_toml('webui_settings', 'twilighttimes', False)
    experimental: bool = get_toml('webui_settings', 'experimental', False)
    clear_sky_img_src: str = get_toml('webui_settings', 'clear_sky_img_src', 'https://www.cleardarksky.com/c/LvrmrCAcsk.gif?c=1969222')
    clear_sky_href: str = get_toml('webui_settings', 'clear_sky_href', 'https://www.cleardarksky.com/c/LvrmrCAkey.html')

    # --------------
    # Server Section
    # --------------
    location: str = get_toml('server', 'location', 'Anywhere on Earth')
    verbose_driver_exceptions: bool = get_toml('server', 'verbose_driver_exceptions', True)

    # --------------
    # Device Section
    # --------------
    can_reverse: bool = get_toml('device', 'can_reverse', True)
    step_size: float = get_toml('device', 'step_size', 1.0)
    steps_per_sec: int = get_toml('device', 'steps_per_sec', 6)
    if 'seestars' in _dict:
        seestars = _dict['seestars']
    else:
        seestars = [
          {
            'name': 'Seestar Alpha',
            'ip_address': 'seestar.local',
            'device_num': 1
          }
        ]

    # ---------------
    # Logging Section
    # ---------------
    log_level: int = logging.getLevelName(get_toml('logging', 'log_level', 'INFO'))  # Not documented but works (!!!!)
    log_to_stdout: str = get_toml('logging', 'log_to_stdout', False)
    max_size_mb: int = get_toml('logging', 'max_size_mb', 5)
    num_keep_logs: int = get_toml('logging', 'num_keep_logs', 10)
    log_prefix: str = get_toml('logging', 'log_prefix', '')
    log_events_in_info: bool = get_toml('logging', 'log_events_in_info', False)


    # ---------------
    # seestar_initialization Section
    # ---------------
    secion = 'seestar_initialization'

    init_save_good_frames: bool = get_toml(secion, 'save_good_frames', True)
    init_save_all_frames: bool = get_toml(secion, 'save_all_frames', True)
    init_lat: float = get_toml(secion, 'lat', 0)
    init_long: float = get_toml(secion, 'long', 0)
    init_gain: int = get_toml(secion, 'gain', 80)
    init_expo_preview_ms: int = get_toml(secion, 'exposure_length_preview_ms', 500)
    init_expo_stack_ms: int = get_toml(secion, 'exposure_length_stack_ms', 10000)
    init_dither_enabled: bool = get_toml(secion, 'dither_enabled', True)
    init_dither_length_pixel: int = get_toml(secion, 'dither_length_pixel', 50)
    init_dither_frequency: int = get_toml(secion, 'dither_frequency', 10)
    init_activate_LP_filter: bool = get_toml(secion, 'activate_LP_filter', False)
    init_dew_heater_power: int = get_toml(secion, 'dew_heater_power', 0)
    init_scope_aim_up_time_s: float = get_toml(secion, 'scope_aim_up_time_s', 19.4)
    init_scope_aim_clockwise_time_s: float = get_toml(secion, 'scope_aim_clockwise_time_s', 10.8)

    def set_toml(section, key, value):
        _dict[section][key] = value

    def save_toml(save_name = path_to_dat):
>>>>>>> 129dd9a8
        with open(save_name, "w") as toml_file:
            toml_file.write(tomlkit.dumps(self._dict))

Config = _Config()<|MERGE_RESOLUTION|>--- conflicted
+++ resolved
@@ -59,7 +59,6 @@
 else:
     search_path = path.join(path.dirname(__file__))
 
-<<<<<<< HEAD
 class _Config:
     def __init__(self):
         self.path_to_dat = os.path.abspath(os.path.join(search_path, "config.toml"))
@@ -97,6 +96,8 @@
         self.uitheme: str = self.get_toml('webui_settings', 'uitheme', 'dark')
         self.twilighttimes: bool = self.get_toml('webui_settings', 'twilighttimes', False)
         self.experimental: bool = self.get_toml('webui_settings', 'experimental', False)
+        self.clear_sky_img_src: str = self.get_toml('webui_settings', 'clear_sky_img_src', 'https://www.cleardarksky.com/c/LvrmrCAcsk.gif?c=1969222')
+        self.clear_sky_href: str = self.get_toml('webui_settings', 'clear_sky_href', 'https://www.cleardarksky.com/c/LvrmrCAkey.html')
 
         # --------------
         # Server Section
@@ -163,104 +164,7 @@
     def save_toml(self, save_name = None):
         if save_name == None:
             save_name = self.path_to_dat
-        print(f"XXX writing toml to {save_name}")
-=======
-path_to_dat = os.path.abspath(os.path.join(search_path, "config.toml"))
-if not os.path.exists(path_to_dat):
-  path_to_ex = os.path.abspath(os.path.join(search_path, "config.toml.example"))
-  shutil.copy(path_to_ex, path_to_dat)
-
-#print(path_to_dat)
-### RWR _dict = toml.load(f'{sys.path[0]}/config.toml')    # Errors here are fatal.
-_dict = tomlkit.loads(open(path_to_dat).read())
-def get_toml(sect: str, item: str, default : typing.Any):
-    if not _dict is {} and sect in _dict and item in _dict[sect]:
-        return _dict[sect][item]
-    else:
-        return default
-
-class Config:
-    """Device configuration in ``config.toml``"""
-    # ---------------
-    # Network Section
-    # ---------------
-    ip_address: str = get_toml('network', 'ip_address', '127.0.0.1')
-    port: int = get_toml('network', 'port', 5555)
-    imgport: int = get_toml('network', 'imgport', 7556)
-    stport: int = get_toml('network', 'stport', 8090)
-    sthost: str = get_toml('network', 'sthost', 'localhost')
-    timeout: int = get_toml('network', 'timeout', 5)
-    rtsp_udp: bool = get_toml('network', 'rtsp_udp', True)
-
-    # --------------
-    # WebUI Section
-    # --------------
-    uiport: int = get_toml('webui_settings', 'uiport', 5432)
-    uitheme: str = get_toml('webui_settings', 'uitheme', 'dark')
-    twilighttimes: bool = get_toml('webui_settings', 'twilighttimes', False)
-    experimental: bool = get_toml('webui_settings', 'experimental', False)
-    clear_sky_img_src: str = get_toml('webui_settings', 'clear_sky_img_src', 'https://www.cleardarksky.com/c/LvrmrCAcsk.gif?c=1969222')
-    clear_sky_href: str = get_toml('webui_settings', 'clear_sky_href', 'https://www.cleardarksky.com/c/LvrmrCAkey.html')
-
-    # --------------
-    # Server Section
-    # --------------
-    location: str = get_toml('server', 'location', 'Anywhere on Earth')
-    verbose_driver_exceptions: bool = get_toml('server', 'verbose_driver_exceptions', True)
-
-    # --------------
-    # Device Section
-    # --------------
-    can_reverse: bool = get_toml('device', 'can_reverse', True)
-    step_size: float = get_toml('device', 'step_size', 1.0)
-    steps_per_sec: int = get_toml('device', 'steps_per_sec', 6)
-    if 'seestars' in _dict:
-        seestars = _dict['seestars']
-    else:
-        seestars = [
-          {
-            'name': 'Seestar Alpha',
-            'ip_address': 'seestar.local',
-            'device_num': 1
-          }
-        ]
-
-    # ---------------
-    # Logging Section
-    # ---------------
-    log_level: int = logging.getLevelName(get_toml('logging', 'log_level', 'INFO'))  # Not documented but works (!!!!)
-    log_to_stdout: str = get_toml('logging', 'log_to_stdout', False)
-    max_size_mb: int = get_toml('logging', 'max_size_mb', 5)
-    num_keep_logs: int = get_toml('logging', 'num_keep_logs', 10)
-    log_prefix: str = get_toml('logging', 'log_prefix', '')
-    log_events_in_info: bool = get_toml('logging', 'log_events_in_info', False)
-
-
-    # ---------------
-    # seestar_initialization Section
-    # ---------------
-    secion = 'seestar_initialization'
-
-    init_save_good_frames: bool = get_toml(secion, 'save_good_frames', True)
-    init_save_all_frames: bool = get_toml(secion, 'save_all_frames', True)
-    init_lat: float = get_toml(secion, 'lat', 0)
-    init_long: float = get_toml(secion, 'long', 0)
-    init_gain: int = get_toml(secion, 'gain', 80)
-    init_expo_preview_ms: int = get_toml(secion, 'exposure_length_preview_ms', 500)
-    init_expo_stack_ms: int = get_toml(secion, 'exposure_length_stack_ms', 10000)
-    init_dither_enabled: bool = get_toml(secion, 'dither_enabled', True)
-    init_dither_length_pixel: int = get_toml(secion, 'dither_length_pixel', 50)
-    init_dither_frequency: int = get_toml(secion, 'dither_frequency', 10)
-    init_activate_LP_filter: bool = get_toml(secion, 'activate_LP_filter', False)
-    init_dew_heater_power: int = get_toml(secion, 'dew_heater_power', 0)
-    init_scope_aim_up_time_s: float = get_toml(secion, 'scope_aim_up_time_s', 19.4)
-    init_scope_aim_clockwise_time_s: float = get_toml(secion, 'scope_aim_clockwise_time_s', 10.8)
-
-    def set_toml(section, key, value):
-        _dict[section][key] = value
-
-    def save_toml(save_name = path_to_dat):
->>>>>>> 129dd9a8
+        print(f"save_toml: writing toml to {save_name}")
         with open(save_name, "w") as toml_file:
             toml_file.write(tomlkit.dumps(self._dict))
 
