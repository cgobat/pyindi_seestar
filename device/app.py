# -*- coding: utf-8 -*-
# -----------------------------------------------------------------------------
# app.py - Application module
#
# Part of the AlpycaDevice Alpaca skeleton/template device driver
#
# Author:   Robert B. Denny <rdenny@dc3.com> (rbd)
#
# Python Compatibility: Requires Python 3.7 or later
# GitHub: https://github.com/ASCOMInitiative/AlpycaDevice
#
# -----------------------------------------------------------------------------
# MIT License
#
# Copyright (c) 2022 Bob Denny
#
# Permission is hereby granted, free of charge, to any person obtaining a copy
# of this software and associated documentation files (the "Software"), to deal
# in the Software without restriction, including without limitation the rights
# to use, copy, modify, merge, publish, distribute, sublicense, and/or sell
# copies of the Software, and to permit persons to whom the Software is
# furnished to do so, subject to the following conditions:
#
# The above copyright notice and this permission notice shall be included in all
# copies or substantial portions of the Software.
#
# THE SOFTWARE IS PROVIDED "AS IS", WITHOUT WARRANTY OF ANY KIND, EXPRESS OR
# IMPLIED, INCLUDING BUT NOT LIMITED TO THE WARRANTIES OF MERCHANTABILITY,
# FITNESS FOR A PARTICULAR PURPOSE AND NONINFRINGEMENT. IN NO EVENT SHALL THE
# AUTHORS OR COPYRIGHT HOLDERS BE LIABLE FOR ANY CLAIM, DAMAGES OR OTHER
# LIABILITY, WHETHER IN AN ACTION OF CONTRACT, TORT OR OTHERWISE, ARISING FROM,
# OUT OF OR IN CONNECTION WITH THE SOFTWARE OR THE USE OR OTHER DEALINGS IN THE
# SOFTWARE.
# -----------------------------------------------------------------------------
# Edit History:
# 16-Dec-2022   rbd 0.1 Initial edit for Alpaca sample/template
# 20-Dec-2022   rbd 0.1 Correct endpoint URIs
# 21-Dec-2022   rbd 0.1 Refactor for import protection. Add configurtion.
# 22-Dec-2020   rbd 0.1 Start of logging
# 24-Dec-2022   rbd 0.1 Logging
# 25-Dec-2022   rbd 0.1 Add milliseconds to logger time stamp
# 27-Dec-2022   rbd 0.1 Post-processing logging of request only if not 200 OK
#               MIT License and module header. No multicast on device duh.
# 28-Dec-2022   rbd 0.1 Rename conf.py to config.py to avoid conflict with sphinx
# 30-Dec-2022   rbd 0.1 Device number in /setup routing template. Last chance
#               exception handler, Falcon responder uncaught exeption handler.
# 01-Jan-2023   rbd 0.1 Docstring docs
# 13-Jan-2023   rbd 0.1 More docstring docs. Fix LoggingWSGIRequestHandler,
#               log.logger needs explicit setting in main()
# 23-May-2023   rbd 0.2 GitHub Issue #3 https://github.com/BobDenny/AlpycaDevice/issues/3
#               Corect routing device number capture spelling.
# 23-May-2023   rbd 0.2 Refactoring for  multiple ASCOM device type support
#               GitHub issue #1
#
import sys
import traceback
import inspect
from wsgiref.simple_server import WSGIRequestHandler, make_server
import os

<<<<<<< HEAD
# sys.path.append(os.path.join(os.path.dirname(__file__), "."))
=======
if not getattr(sys, "frozen", False):  # if we are not running from a bundled app
    sys.path.append(os.path.join(os.path.dirname(__file__), "."))
>>>>>>> af68d341

# -- isort wants the above line to be blank --
# Controller classes (for routing)
from device import discovery
from device import exceptions
from falcon import Request, Response, App, HTTPInternalServerError
from device import management
from device import setup
from device import log
from device.config import Config
from device.discovery import DiscoveryResponder
from device.shr import set_shr_logger

#########################
# FOR EACH ASCOM DEVICE #
#########################
from device import telescope

#--------------
API_VERSION = 1
#--------------

class LoggingWSGIRequestHandler(WSGIRequestHandler):
    """Subclass of  WSGIRequestHandler allowing us to control WSGI server's logging"""

    def log_message(self, format: str, *args):
        """Log a message from within the Python **wsgiref** simple server

        Logging elsewhere logs the incoming request *before*
        processing in the responder, making it easier to read
        the overall log. The wsgi server calls this function
        at the end of processing. Normally the request would not
        need to be logged again. However, in order to assure
        logging of responses with HTTP status other than
        200 OK, we log the request again here.

        For more info see
        `this article <https://stackoverflow.com/questions/31433682/control-wsgiref-simple-server-log>`_

        Args:
            format  (str):   Unused, old-style format (see notes)
            args[0] (str):   HTTP Method and URI ("request")
            args[1] (str):   HTTP response status code
            args[2] (str):   HTTP response content-length


        Notes:
            * Logs using :py:mod:`log`, our rotating file logger ,
              rather than using stdout.
            * The **format** argument is an old C-style format for
              for producing NCSA Commmon Log Format web server logging.

        """

        ##TODO## If I enable this, the server occasionally fails to respond
        ##TODO## on non-200s, per Wireshark. So crazy!
        #if args[1] != '200':  # Log this only on non-200 responses
        #    log.logger.info(f'{self.client_address[0]} <- {format%args}')

#-----------------------
# Magic routing function
# ----------------------
def init_routes(app: App, devname: str, module):
    """Initialize Falcon routing from URI to responser classses

    Inspects a module and finds all classes, assuming they are Falcon
    responder classes, and calls Falcon to route the corresponding
    Alpaca URI to each responder. This is done by creating the
    URI template from the responder class name.

    Note that it is sufficient to create the controller instance
    directly from the type returned by inspect.getmembers() since
    the instance is saved within Falcon as its resource controller.
    The responder methods are called with an additional 'devno'
    parameter, containing the device number from the URI. Reject
    negative device numbers.

    Args:
        app (App): The instance of the Falcon processor app
        devname (str): The name of the device (e.g. 'rotator")
        module (module): Module object containing responder classes

    Notes:
        * The call to app.add_route() creates the single instance of the
          router class right in the call, as the second parameter.
        * The device number is extracted from the URI by using an
          **int** placeholder in the URI template, and also using
          a format converter to assure that the number is not
          negative. If it is, Falcon will send back an HTTP
          ``400 Bad Request``.

    """

    memlist = inspect.getmembers(module, inspect.isclass)
    for cname,ctype in memlist:
        if ctype.__module__ == module.__name__:    # Only classes *defined* in the module
            app.add_route(f'/api/v{API_VERSION}/{devname}/{{devnum:int(min=0)}}/{cname.lower()}', ctype())  # type() creates instance!


def custom_excepthook(exc_type, exc_value, exc_traceback):
    """Last-chance exception handler

    Caution:
        Hook this as last-chance only after the config info
        has been initiized and the logger is set up!

    Assures that any unhandled exceptions are logged to our logfile.
    Should "never" be called since unhandled exceptions are
    theoretically caught in falcon. Well it's here so the
    exception has a chance of being logged to our file. It's
    used by :py:func:`~app.falcon_uncaught_exception_handler` to
    make sure exception info is logged instead of going to
    stdout.

    Args:
        exc_type (_type_): _description_
        exc_value (_type_): _description_
        exc_traceback (_type_): _description_

    Notes:
        * See the Python docs for `sys.excepthook() <https://docs.python.org/3/library/sys.html#sys.excepthook>`_
        * See `This StackOverflow article <https://stackoverflow.com/a/58593345/159508>`_
        * A config option provides for a full traceback to be logged.

    """
    # Do not print exception when user cancels the program
    if issubclass(exc_type, KeyboardInterrupt):
        sys.__excepthook__(exc_type, exc_value, exc_traceback)
        return

    log.logger.error(f'An uncaught {exc_type.__name__} exception occurred:')
    log.logger.error(exc_value)

    if Config.verbose_driver_exceptions and exc_traceback:
        format_exception = traceback.format_tb(exc_traceback)
        for line in format_exception:
            log.logger.error(repr(line))


def falcon_uncaught_exception_handler(req: Request, resp: Response, ex: BaseException, params):
    """Handle Uncaught Exceptions while in a Falcon Responder

        This catches unhandled exceptions within the Falcon responder,
        logging the info to our log file instead of it being lost to
        stdout. Then it logs and responds with a 500 Internal Server Error.

    """
    exc = sys.exc_info()
    custom_excepthook(exc[0], exc[1], exc[2])
    raise HTTPInternalServerError(title='Internal Server Error', description='Alpaca endpoint responder failed. See logfile.')

# ===========
# APP STARTUP
# ===========

class DeviceMain:
    def __init__(self):
        self.httpd = None

    def start(self):
        """ Application startup"""

        logger = log.init_logging()
        # Share this logger throughout
        log.logger = logger
        exceptions.logger = logger

        discovery.logger = logger
        set_shr_logger(logger)

        logger.info(Config.seestars)
        for dev in Config.seestars:
            controller = telescope.start_seestar_device(logger, dev['name'], dev['ip_address'], 4700, dev['device_num'])
            telescope.start_seestar_imaging(logger, dev['name'], dev['ip_address'], 4800, dev['device_num'], controller)
            telescope.start_seestar_logcollector(logger, dev['name'], dev['ip_address'], 4801, dev['device_num'], controller)

        #########################
        # FOR EACH ASCOM DEVICE #
        #########################
        telescope.logger = logger

        # -----------------------------
        # Last-Chance Exception Handler
        # -----------------------------
        sys.excepthook = custom_excepthook

        # ---------
        # DISCOVERY
        # ---------
        _DSC = DiscoveryResponder(Config.ip_address, Config.port)

        # ----------------------------------
        # MAIN HTTP/REST API ENGINE (FALCON)
        # ----------------------------------
        # falcon.App instances are callable WSGI apps
        falc_app = App()
        #
        # Initialize routes for each endpoint the magic way
        #
        #########################
        # FOR EACH ASCOM DEVICE #
        #########################
        init_routes(falc_app, 'telescope', telescope)
        #
        # Initialize routes for Alpaca support endpoints
        falc_app.add_route('/management/apiversions', management.apiversions())
        falc_app.add_route(f'/management/v{API_VERSION}/description', management.description())
        falc_app.add_route(f'/management/v{API_VERSION}/configureddevices', management.configureddevices())
        falc_app.add_route('/setup', setup.svrsetup())
        falc_app.add_route(f'/setup/v{API_VERSION}/rotator/{{devnum}}/setup', setup.devsetup())

        #
        # Install the unhandled exception processor. See above,
        #
        falc_app.add_error_handler(Exception, falcon_uncaught_exception_handler)

        # ------------------
        # SERVER APPLICATION
        # ------------------
        # Using the lightweight built-in Python wsgi.simple_server
        try:
            self.httpd = make_server(Config.ip_address, Config.port, falc_app, handler_class=LoggingWSGIRequestHandler)
            logger.info(f'==STARTUP== Serving on {Config.ip_address}:{Config.port}. Time stamps are UTC.')
            # Serve until process is killed
            self.httpd.serve_forever()
        except KeyboardInterrupt:
            logger.warn("Keyboard interrupt. Server shutting down.")

        for dev in Config.seestars:
            telescope.end_seestar_device(dev['device_num'])
        if self.httpd:
            self.httpd.server_close()
        logger.info('Server stopped')

    def stop(self):
        #for dev in Config.seestars:
        #    telescope.end_seestar_device(dev['device_num'])
        if self.httpd:
            self.httpd.shutdown()

    def get_imager(self, device_num):
        return telescope.get_seestar_imager(device_num)

class style():
    YELLOW = '\033[33m'
    RESET = '\033[0m'

# ========================
if __name__ == '__main__':
    print(style.YELLOW + "WARN")
    print(style.YELLOW + "WARN" + style.RESET + ": Deprecated app launch detected.")
    print(style.YELLOW + "WARN" + style.RESET + ": We recommend launching from the top level root_app.py, instead of ./device/app.py")
    print(style.YELLOW + "WARN" + style.RESET)
    device = DeviceMain()
    device.start()
# ========================<|MERGE_RESOLUTION|>--- conflicted
+++ resolved
@@ -58,12 +58,6 @@
 from wsgiref.simple_server import WSGIRequestHandler, make_server
 import os
 
-<<<<<<< HEAD
-# sys.path.append(os.path.join(os.path.dirname(__file__), "."))
-=======
-if not getattr(sys, "frozen", False):  # if we are not running from a bundled app
-    sys.path.append(os.path.join(os.path.dirname(__file__), "."))
->>>>>>> af68d341
 
 # -- isort wants the above line to be blank --
 # Controller classes (for routing)
